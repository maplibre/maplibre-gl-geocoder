--- conflicted
+++ resolved
@@ -6,35 +6,6 @@
 var MapboxGeocoder = require('../');
 
 test('it constructs a new event manager instance with the correct properties', function (assert) {
-<<<<<<< HEAD
-    var options = {
-        accessToken: 'abc123',
-        countries: "CA,US",
-        types: "poi,place",
-        bbox: [-1, -1, 1, 1],
-        language: 'en,fr',
-        limit: 2
-    }
-    var eventsManager = new MapboxEventsManager(options)
-    assert.equals(eventsManager.endpoint, 'https://api.mapbox.com/events/v2', 'the correct event endpoint is set');
-    assert.equals(eventsManager.access_token, options.accessToken, 'sets the right access tokens for the request');
-    assert.deepEqual(eventsManager.countries, ['CA', 'US'], 'correctly parses the country parameter into an array');
-    assert.deepEqual(eventsManager.language, ['en', 'fr'], 'correctly parses the language parameter into an array');
-    assert.deepEqual(eventsManager.bbox, [-1, -1, 1, 1], 'correctly parses the bounding box parameter');
-    assert.equals(eventsManager.limit, 2, 'correctly parses the language parameter');
-    assert.equals(eventsManager.limit, 2, 'correctly parses the language parameter');
-    assert.ok(eventsManager.start, 'defines a start event');
-    assert.equals(typeof eventsManager.start, 'function', 'start event is a function');
-    assert.ok(eventsManager.select, 'defines a select event');
-    assert.equals(typeof eventsManager.select, 'function', 'select event is a function');
-    assert.equals(typeof eventsManager.keyevent, 'function', 'key event is a function');
-    assert.equals(typeof eventsManager.version, 'string', 'it has a version string');
-    assert.equals(eventsManager.flushInterval, 1000, 'the correct default flush interval is set');
-    assert.equals(eventsManager.maxQueueSize, 100, 'the correct default queue size is set');
-    assert.ok(eventsManager.userAgent.startsWith('mapbox-gl-geocoder.0.2.0'), 'has a user agent string of the correct format');
-    assert.ok(eventsManager.origin, 'has an origin');
-    assert.end();
-=======
   var options = {
     accessToken: 'abc123',
     countries: "CA,US",
@@ -44,7 +15,8 @@
     limit: 2
   }
   var eventsManager = new MapboxEventsManager(options)
-  assert.equals(eventsManager.endpoint, '/events/v2', 'the correct event endpoint is set');
+  assert.equals(eventsManager.origin, 'https://api.mapbox.com', 'the correct event origin is set');
+  assert.equals(eventsManager.endpoint, 'events/v2', 'the correct event endpoint is set');
   assert.equals(eventsManager.access_token, options.accessToken, 'sets the right access tokens for the request');
   assert.deepEqual(eventsManager.countries, ['CA', 'US'], 'correctly parses the country parameter into an array');
   assert.deepEqual(eventsManager.language, ['en', 'fr'], 'correctly parses the language parameter into an array');
@@ -55,11 +27,14 @@
   assert.equals(typeof eventsManager.start, 'function', 'start event is a function');
   assert.ok(eventsManager.select, 'defines a select event');
   assert.equals(typeof eventsManager.select, 'function', 'select event is a function');
+  assert.equals(typeof eventsManager.keyevent, 'function', 'key event is a function');
   assert.equals(typeof eventsManager.version, 'string', 'it has a version string');
-  assert.ok(eventsManager.userAgent.startsWith('mapbox-gl-geocoder.0.0.1'), 'has a user agent string of the correct format');
+  assert.equals(eventsManager.flushInterval, 1000, 'the correct default flush interval is set');
+  assert.equals(eventsManager.maxQueueSize, 100, 'the correct default queue size is set');
+  assert.ok(eventsManager.userAgent.startsWith('mapbox-gl-geocoder.0.2.0'), 'has a user agent string of the correct format');
   assert.ok(eventsManager.origin, 'has an origin');
-  assert.end();
->>>>>>> 41dc4f92
+  assert.deepEqual(eventsManager.options, options, 'sets the options for later use');
+  assert.end();
 });
 
 test('send event', function (assert) {
@@ -106,7 +81,7 @@
   };
   assert.equals(eventsManager.getRequestOptions(payload).method, 'POST', 'http method is set to POST');
   assert.equals(eventsManager.getRequestOptions(payload).host, 'https://api.mapbox.com', 'http request is made to the right host');
-  assert.equals(eventsManager.getRequestOptions(payload).path, '/events/v2?access_token=abc123', 'http request is made to the right host');
+  assert.equals(eventsManager.getRequestOptions(payload).path, 'events/v2?access_token=abc123', 'http request is made to the right host');
   assert.deepEqual(eventsManager.getRequestOptions(payload).headers, {'Content-Type': 'application/json'}, 'content type is json');
   assert.deepEqual(eventsManager.getRequestOptions(payload).body, JSON.stringify([payload]), 'the right payload is set for the request');
   assert.end();
@@ -156,245 +131,67 @@
 });
 
 test('search start event', function(assert){
-<<<<<<< HEAD
-    var eventsManager = new MapboxEventsManager({
-        accessToken: 'abc123'
-    })
-    var sendMethod = sinon.spy(eventsManager, "send");
-    var pushMethod = sinon.spy(eventsManager, "push");
-    var requestMethod = sinon.stub(eventsManager, "request").yields(null, {statusCode: 204});
-    var geocoder = new MapboxGeocoder({accessToken: 'abc123'});
-    eventsManager.start(geocoder);
-    assert.ok(pushMethod.called, 'the event was pushed to the queue');
-    assert.notOk(sendMethod.called, 'the send method is not called on each event');
-    var calledWithArgs = pushMethod.args[0][0];
-    assert.equals(calledWithArgs.event, 'search.start', 'pushes the correct event type');
-    sendMethod.restore();
-    pushMethod.restore();
-    requestMethod.restore();
-    assert.end();
+  var eventsManager = new MapboxEventsManager({
+    accessToken: 'abc123'
+  })
+  var sendMethod = sinon.spy(eventsManager, "send");
+  var pushMethod = sinon.spy(eventsManager, "push");
+  var requestMethod = sinon.stub(eventsManager, "request").yields(null, {statusCode: 204});
+  var geocoder = new MapboxGeocoder({accessToken: 'abc123'});
+  geocoder.inputString = "My String";
+  eventsManager.start(geocoder);
+  assert.ok(pushMethod.called, 'the event was pushed to the queue');
+  assert.notOk(sendMethod.called, 'the send method is not called on each event');
+  var calledWithArgs = pushMethod.args[0][0];
+  assert.equals(calledWithArgs.event, 'search.start', 'pushes the correct event type');
+  sendMethod.restore();
+  pushMethod.restore();
+  requestMethod.restore();
+  assert.end();
 });
 
 test('search selects event', function(assert){
-    var eventsManager = new MapboxEventsManager({
-        accessToken: 'abc123'
-    })
-    var sendMethod = sinon.spy(eventsManager, "send")
-    var requestMethod = sinon.stub(eventsManager, "request").yields(null, {statusCode: 204});
-    var pushMethod = sinon.spy(eventsManager, "push");
-    var geocoder = new MapboxGeocoder({accessToken: 'abc123'});
-    var selectedFeature = {
-        id: 'layer.1234',
-        place_name: 'Peets Coffee, 123 Main Street, San Francisco, CA, 94122, United States',
-    }
-    eventsManager.select(selectedFeature, geocoder);
-    assert.ok(pushMethod.called, 'the event was pushed to the queue');
-    assert.notOk(sendMethod.called, 'the send method is not called on each event');
-    var calledWithArgs = pushMethod.args[0][0];
-    assert.equals(calledWithArgs.event, 'search.select', 'pushes the correct event type');
-    assert.equals(calledWithArgs.resultId, 'layer.1234', 'pushes the correct result id');
-    assert.equals(calledWithArgs.resultPlaceName, 'Peets Coffee, 123 Main Street, San Francisco, CA, 94122, United States', 'pushes the correct place name');
-    sendMethod.restore();
-    pushMethod.restore();
-    requestMethod.restore();
-    assert.end();
+  var eventsManager = new MapboxEventsManager({
+    accessToken: 'abc123'
+  })
+  var sendMethod = sinon.spy(eventsManager, "send")
+  var requestMethod = sinon.stub(eventsManager, "request").yields(null, {statusCode: 204});
+  var pushMethod = sinon.spy(eventsManager, "push");
+  var geocoder = new MapboxGeocoder({accessToken: 'abc123'});
+  geocoder.inputString = "My String";
+  var selectedFeature = {
+    id: 'layer.1234',
+    place_name: 'Peets Coffee, 123 Main Street, San Francisco, CA, 94122, United States',
+  }
+  eventsManager.select(selectedFeature, geocoder);
+  assert.ok(pushMethod.called, 'the event was pushed to the queue');
+  assert.notOk(sendMethod.called, 'the send method is not called on each event');
+  var calledWithArgs = pushMethod.args[0][0];
+  assert.equals(calledWithArgs.event, 'search.select', 'pushes the correct event type');
+  assert.equals(calledWithArgs.resultId, 'layer.1234', 'pushes the correct result id');
+  assert.equals(calledWithArgs.resultPlaceName, 'Peets Coffee, 123 Main Street, San Francisco, CA, 94122, United States', 'pushes the correct place name');
+  sendMethod.restore();
+  pushMethod.restore();
+  requestMethod.restore();
+  assert.end();
 })
 
 test('generate session id', function(assert){
-    var eventsManager = new MapboxEventsManager({
-        accessToken: 'abc123'
-    })
-    assert.equals(typeof eventsManager.generateSessionID(), 'string', 'generates a string id');
-    assert.notEqual(eventsManager.generateSessionID(), eventsManager.generateSessionID(), 'session id is generated randomly');
-    assert.equals(eventsManager.generateSessionID().length, 64, 'generates an ID of the correct length');
-    assert.end();
-=======
-  var eventsManager = new MapboxEventsManager({
-    accessToken: 'abc123'
-  })
-  var sendMethod = sinon.spy(eventsManager, "send")
-  var requestMethod = sinon.stub(eventsManager, "request").yields(null, {statusCode: 204});
-  var geocoder = new MapboxGeocoder({accessToken: 'abc123'});
-  eventsManager.start(geocoder, function () {
-    assert.ok(requestMethod.called, 'the http request was initated');
-    assert.ok(requestMethod.calledOnce, 'the send method was called exactly once');
-    var calledWithArgs = sendMethod.args[0][0];
-    assert.ok(calledWithArgs.event, 'search.start', 'sends the correct event type')
-    assert.end();
-  })
-});
-
-test('search selects event', function(assert){
-  var eventsManager = new MapboxEventsManager({
-    accessToken: 'abc123'
-  })
-  var sendMethod = sinon.spy(eventsManager, "send")
-  var requestMethod = sinon.stub(eventsManager, "request").yields(null, {statusCode: 204});
-  var geocoder = new MapboxGeocoder({accessToken: 'abc123'});
-  eventsManager.start(geocoder, function () {
-    assert.ok(requestMethod.called, 'the http request was initated');
-    assert.ok(requestMethod.calledOnce, 'the send method was called exactly once');
-    var calledWithArgs = sendMethod.args[0][0];
-    assert.ok(calledWithArgs.event, 'search.select', 'sends the correct event type')
-    assert.end();
-  })
-})
-
-test('generate session id', function(assert){
-  var eventsManager = new MapboxEventsManager({
-    accessToken: 'abc123'
-  })
-  assert.ok(typeof eventsManager.generateSessionID(), 'string', 'generates a string id');
+  var eventsManager = new MapboxEventsManager({
+    accessToken: 'abc123'
+  })
+  assert.equals(typeof eventsManager.generateSessionID(), 'string', 'generates a string id');
   assert.notEqual(eventsManager.generateSessionID(), eventsManager.generateSessionID(), 'session id is generated randomly');
   assert.equals(eventsManager.generateSessionID().length, 21, 'generates an ID of the correct length');
   assert.end();
->>>>>>> 41dc4f92
 });
 
 
 test('get user agent', function(assert){
-<<<<<<< HEAD
-    var eventsManager = new MapboxEventsManager({
-        accessToken: 'abc123'
-    })
-    assert.equals(typeof eventsManager.getUserAgent(), 'string', 'returns a string');
-    assert.ok( eventsManager.getUserAgent().includes('mapbox-gl-geocoder.'), 'includes an sdk identifier');
-    assert.end();
-});
-
-test('get selected index', (assert)=>{
-    var needle = {id: 'abc.123'};
-    var haystack = [{id: 'abc.999'}, {id: 'abc.123'}, {id: 'abc.888'}, {id: 'abc.777'}, {id: 'abc.666'}];
-    var eventsManager = new MapboxEventsManager({
-        accessToken: 'abc123'
-    })
-    var geocoder = new MapboxGeocoder({accessToken: 'abc123'});
-    geocoder._typeahead = {
-        data: haystack
-    };
-    assert.equals(typeof eventsManager.getSelectedIndex(needle, geocoder), 'number', 'returns the right type');
-    assert.equals( eventsManager.getSelectedIndex(needle, geocoder), 1, 'returns the right index');
-    assert.end();
-});
-
-test('should enable logging', (assert)=>{
-    var nonMapboxOptions = {
-        accessToken: 'abc123',
-        origin: 'https://my.server.endpoint'
-    }
-    var eventsManager = new MapboxEventsManager(nonMapboxOptions);
-    assert.false(eventsManager.shouldEnableLogging(nonMapboxOptions), 'logging is not enabled when origin is not mapbox');
-    var mapboxOptions = {
-        accessToken: 'abc123',
-        origin: 'https://api.mapbox.com'
-    }
-    var eventsManagerMapbox = new MapboxEventsManager(mapboxOptions);
-    assert.true(eventsManagerMapbox.shouldEnableLogging(mapboxOptions), 'logging is enabled when origin is mapbox');
-    
-    mapboxOptions.filter = function(){return true};
-    assert.false(eventsManagerMapbox.shouldEnableLogging(mapboxOptions), 'logging is disabled when a custom filter is enabled');
-
-    mapboxOptions.filter = undefined;
-    mapboxOptions.localGeocoder = function(){return 'abc'}
-    assert.false(eventsManagerMapbox.shouldEnableLogging(mapboxOptions), 'logging is disabled when a custom geocoder is enabled');
-
-    assert.end();
-});
-
-test('should enable logging [opt-out]', (assert)=>{
-    var optOutOptions = {
-        accessToken: 'abc123',
-        enableEventLogging: false
-    }
-    var eventsManager = new MapboxEventsManager(optOutOptions);
-    assert.false(eventsManager.shouldEnableLogging(optOutOptions), 'logging is not enabled when origin is not mapbox');
-    assert.end();
-});
-
-
-test('should properly handle keypress events', (assert)=>{
-    const testEvent = {key: 'S', code :'KeyS', metaKey: false, keyCode: 83, shiftKey: true};
-    var eventsManager = new MapboxEventsManager({
-        accessToken: 'abc123'
-    })
-    var sendMethod = sinon.spy(eventsManager, "send");
-    var pushMethod =  sinon.spy(eventsManager, "push");
-    var requestMethod = sinon.stub(eventsManager, "request").yields(null, {statusCode: 204});
-    var geocoder = new MapboxGeocoder({accessToken: 'abc123'});
-    eventsManager.keyevent(testEvent, geocoder);
-    assert.ok(requestMethod.notCalled, 'the http request was not initated');
-    assert.ok(sendMethod.notCalled, "the send method was not called");
-    assert.ok(pushMethod.calledOnce, 'the event was pushed to the event queue');
-    var calledWithArgs = pushMethod.args[0][0];
-    assert.equals(calledWithArgs.event, 'search.keystroke', 'sends the correct event type');
-    assert.equals(calledWithArgs.lastAction, 'S', 'sends the right key action');
-    assert.equals(eventsManager.eventQueue.length, 1, 'the right number of events is in the queue');
-    sendMethod.restore();
-    pushMethod.restore();
-    requestMethod.restore();
-    assert.end();
-});
-
-test('it should properly flush events after the queue is full', (assert)=>{
-    var eventsManager = new MapboxEventsManager({
-        accessToken: 'abc123',
-        maxQueueSize: 5
-    });
-    var requestMethod = sinon.stub(eventsManager, "request").yields(null, {statusCode: 204});
-    var flushMethod = sinon.spy(eventsManager, "flush");
-    for (var i =0; i < 10; i++){
-        eventsManager.push({event: 'test.event'});
-    };
-    assert.ok(flushMethod.calledTwice, 'the events were flushed with the correct frequency');
-    assert.equals(eventsManager.eventQueue.length, 0, 'the queue is emptied after the flush');
-
-    requestMethod.restore();
-    flushMethod.restore();
-    assert.end();
-});
-
-test('it should properly flush events if forced', (assert)=>{
-    var eventsManager = new MapboxEventsManager({
-        accessToken: 'abc123',
-        maxQueueSize: 25
-    });
-    var requestMethod = sinon.stub(eventsManager, "request").yields(null, {statusCode: 204});
-    var flushMethod = sinon.spy(eventsManager, "flush");
-    for (var i =0; i < 10; i++){
-        eventsManager.push({event: 'test.event'});
-    };
-    eventsManager.push({event: 'test.event'}, true);
-    assert.ok(flushMethod.calledOnce, 'the events were flushed');
-    assert.equals(eventsManager.eventQueue.length, 0, 'the queue is emptied after the flush');
-
-    requestMethod.restore();
-    flushMethod.restore();
-    assert.end();
-});
-
-test('remove event manager', (assert)=>{
-    var eventsManager = new MapboxEventsManager({
-        accessToken: 'abc123'
-    });
-    var requestMethod = sinon.stub(eventsManager, "request").yields(null, {statusCode: 204});
-    var flushMethod = sinon.spy(eventsManager, "flush");
-    for (var i =0; i <= 10; i++){
-        eventsManager.push({event: 'test.event'});
-    };
-    eventsManager.remove();
-    assert.ok(requestMethod.calledOnce, 'send is called when the manager is removed');
-    assert.ok(flushMethod.calledOnce, 'flush is called when the manager is removed');
-    assert.equals(eventsManager.eventQueue.length, 0, 'no events remain after the manager is removed');
-
-    flushMethod.restore();
-    requestMethod.restore();
-    assert.end();
-});
-=======
-  var eventsManager = new MapboxEventsManager({
-    accessToken: 'abc123'
-  })
-  assert.ok(typeof eventsManager.getUserAgent(), 'string', 'returns a string');
+  var eventsManager = new MapboxEventsManager({
+    accessToken: 'abc123'
+  })
+  assert.equals(typeof eventsManager.getUserAgent(), 'string', 'returns a string');
   assert.ok( eventsManager.getUserAgent().includes('mapbox-gl-geocoder.'), 'includes an sdk identifier');
   assert.end();
 });
@@ -409,12 +206,12 @@
   geocoder._typeahead = {
     data: haystack
   };
-  assert.ok(typeof eventsManager.getSelectedIndex(needle, geocoder), 'number', 'returns the right type');
+  assert.equals(typeof eventsManager.getSelectedIndex(needle, geocoder), 'number', 'returns the right type');
   assert.equals( eventsManager.getSelectedIndex(needle, geocoder), 1, 'returns the right index');
   assert.end();
 });
 
-test('should enable logging', function(assert) {
+test('should enable logging', function(assert){
   var nonMapboxOptions = {
     accessToken: 'abc123',
     origin: 'https://my.server.endpoint'
@@ -427,7 +224,7 @@
   }
   var eventsManagerMapbox = new MapboxEventsManager(mapboxOptions);
   assert.true(eventsManagerMapbox.shouldEnableLogging(mapboxOptions), 'logging is enabled when origin is mapbox');
-
+    
   mapboxOptions.filter = function(){return true};
   assert.false(eventsManagerMapbox.shouldEnableLogging(mapboxOptions), 'logging is disabled when a custom filter is enabled');
 
@@ -436,5 +233,95 @@
   assert.false(eventsManagerMapbox.shouldEnableLogging(mapboxOptions), 'logging is disabled when a custom geocoder is enabled');
 
   assert.end();
-})
->>>>>>> 41dc4f92
+});
+
+test('should enable logging [opt-out]', function(assert){
+  var optOutOptions = {
+    accessToken: 'abc123',
+    enableEventLogging: false
+  }
+  var eventsManager = new MapboxEventsManager(optOutOptions);
+  assert.false(eventsManager.shouldEnableLogging(optOutOptions), 'logging is not enabled when origin is not mapbox');
+  assert.end();
+});
+
+
+test('should properly handle keypress events', function(assert){
+  var testEvent = {key: 'S', code :'KeyS', metaKey: false, keyCode: 83, shiftKey: true};
+  var eventsManager = new MapboxEventsManager({
+    accessToken: 'abc123'
+  })
+  var sendMethod = sinon.spy(eventsManager, "send");
+  var pushMethod =  sinon.spy(eventsManager, "push");
+  var requestMethod = sinon.stub(eventsManager, "request").yields(null, {statusCode: 204});
+  var geocoder = new MapboxGeocoder({accessToken: 'abc123'});
+  geocoder.inputString = "My Input";
+  eventsManager.keyevent(testEvent, geocoder);
+  assert.ok(requestMethod.notCalled, 'the http request was not initated');
+  assert.ok(sendMethod.notCalled, "the send method was not called");
+  assert.ok(pushMethod.calledOnce, 'the event was pushed to the event queue');
+  var calledWithArgs = pushMethod.args[0][0];
+  assert.equals(calledWithArgs.event, 'search.keystroke', 'sends the correct event type');
+  assert.equals(calledWithArgs.lastAction, 'S', 'sends the right key action');
+  assert.equals(eventsManager.eventQueue.length, 1, 'the right number of events is in the queue');
+  sendMethod.restore();
+  pushMethod.restore();
+  requestMethod.restore();
+  assert.end();
+});
+
+test('it should properly flush events after the queue is full', function(assert){
+  var eventsManager = new MapboxEventsManager({
+    accessToken: 'abc123',
+    maxQueueSize: 5
+  });
+  var requestMethod = sinon.stub(eventsManager, "request").yields(null, {statusCode: 204});
+  var flushMethod = sinon.spy(eventsManager, "flush");
+  for (var i =0; i < 10; i++){
+    eventsManager.push({event: 'test.event'});
+  }
+  assert.ok(flushMethod.calledTwice, 'the events were flushed with the correct frequency');
+  assert.equals(eventsManager.eventQueue.length, 0, 'the queue is emptied after the flush');
+
+  requestMethod.restore();
+  flushMethod.restore();
+  assert.end();
+});
+
+test('it should properly flush events if forced', function(assert){
+  var eventsManager = new MapboxEventsManager({
+    accessToken: 'abc123',
+    maxQueueSize: 25
+  });
+  var requestMethod = sinon.stub(eventsManager, "request").yields(null, {statusCode: 204});
+  var flushMethod = sinon.spy(eventsManager, "flush");
+  for (var i =0; i < 10; i++){
+    eventsManager.push({event: 'test.event'});
+  }
+  eventsManager.push({event: 'test.event'}, true);
+  assert.ok(flushMethod.calledOnce, 'the events were flushed');
+  assert.equals(eventsManager.eventQueue.length, 0, 'the queue is emptied after the flush');
+
+  requestMethod.restore();
+  flushMethod.restore();
+  assert.end();
+});
+
+test('remove event manager', function(assert){
+  var eventsManager = new MapboxEventsManager({
+    accessToken: 'abc123'
+  });
+  var requestMethod = sinon.stub(eventsManager, "request").yields(null, {statusCode: 204});
+  var flushMethod = sinon.spy(eventsManager, "flush");
+  for (var i =0; i <= 10; i++){
+    eventsManager.push({event: 'test.event'});
+  }
+  eventsManager.remove();
+  assert.ok(requestMethod.calledOnce, 'send is called when the manager is removed');
+  assert.ok(flushMethod.calledOnce, 'flush is called when the manager is removed');
+  assert.equals(eventsManager.eventQueue.length, 0, 'no events remain after the manager is removed');
+
+  flushMethod.restore();
+  requestMethod.restore();
+  assert.end();
+});
