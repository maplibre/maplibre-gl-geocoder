'use strict';

var test = require('tape');
var MapboxGeocoder = require('../');
var mapboxgl = require('mapbox-gl');
var once = require('lodash.once');
var mapboxEvents = require('./../lib/events');
var sinon = require('sinon');
var localization = require('./../lib/localization');
var exceptions = require('./../lib/exceptions');


mapboxgl.accessToken = process.env.MapboxAccessToken;

test('geocoder', function(tt) {
  var container, map, geocoder;

  function setup(opts) {
    opts = opts || {};
    opts.accessToken = mapboxgl.accessToken;
    container = document.createElement('div');
    map = new mapboxgl.Map({ container: container });
    geocoder = new MapboxGeocoder(opts);
    map.addControl(geocoder);
  }

  tt.test('initialized', function(t) {
    setup();
    t.ok(geocoder, 'geocoder is initialized');
    t.ok(geocoder.fresh, 'geocoder is initialized with fresh status to enable turnstile event');
    t.equals(geocoder.inputString, '', 'geocoder is initialized with an input string for keeping track of state');
    t.ok(geocoder.eventManager instanceof mapboxEvents, 'the geocoder has a mapbox event manager');
    t.true(geocoder.options.trackProximity, 'sets trackProximity to true by default');
    t.end();
  });

  tt.test('set/get input', function(t) {
    t.plan(4)
    setup({ proximity: { longitude: -79.45, latitude: 43.65 } });
    geocoder.query('Queen Street');
    var mapMoveSpy = sinon.spy(map, "flyTo");
    geocoder.on(
      'result',
      once(function(e) {
        t.ok(e.result, 'feature is in the event object');
        var mapMoveArgs = mapMoveSpy.args[0][0];
        t.ok(mapMoveSpy.calledOnce, 'the map#flyTo method was called when a result was selected');
        t.notEquals(mapMoveArgs.center[0], 0, 'center.lng changed')
        t.notEquals(mapMoveArgs.center[1], 0, 'center.lat changed')
      })
    );
  });

  tt.test('options', function(t) {
    t.plan(8);
    setup({
      flyTo: false,
      country: 'fr',
      types: 'region'
    });

    geocoder.query('Paris');
    var startEventMethod = sinon.stub(geocoder.eventManager, "start")

    geocoder.on(
      'results',
      once(function(e) {
        t.ok(e.features.length, 'Event for results emitted');
        t.equals(geocoder.inputString, 'Paris', 'input string keeps track of state');
        t.equals(geocoder.fresh, false, 'once a search has been completed, the geocoder is no longer fresh');
        t.ok(startEventMethod.called, 'a search start event was issued');
        t.ok(startEventMethod.calledOnce, 'a search start event was issued only once');
      })
    );

    geocoder.on(
      'result',
      once(function(e) {
        var center = map.getCenter();
        t.equals(center.lng, 0, 'center.lng is unchanged');
        t.equals(center.lat, 0, 'center.lat is unchanged');
        t.equals(
          e.result.place_name,
          'Paris, France',
          'one result is returned with expected place name'
        );
      })
    );
  });

  tt.test('custom endpoint', function(t) {
    t.plan(1);
    setup({ origin: 'localhost:2999' });
    t.equals(
      geocoder.options.origin,
      'localhost:2999',
      'options picks up custom endpoint'
    );
  });

  tt.test('options.bbox', function(t) {
    t.plan(2);
    setup({
      bbox: [
        -122.71901248631752,
        37.62347223479118,
        -122.18070124967602,
        37.87996631184369
      ]
    });

    geocoder.query('London');
    geocoder.on(
      'results',
      once(function(e) {
        t.ok(e.features.length, 'Event for results emitted');
        t.equals(
          e.features[0].text,
          'London Market',
          'Result is returned within a bbox'
        );
      })
    );
  });

  tt.test('options.reverseGeocode - true', function(t) {
    t.plan(4);
    setup({
      reverseGeocode: true
    });
    geocoder.query('-6.1933875, 34.5177548');
    geocoder.on(
      'results',
      once(function(e) {
        t.equal(e.features.length, 1, 'One result returned');
        t.ok(
          e.features[0].place_name.indexOf('Tanzania') > -1,
          'returns expected result'
        );
        t.ok(
          e.features[0].place_name.indexOf('Singida') > -1,
          'returns expected result'
        );
        t.equal(e.config.limit, 1, 'sets limit to 1 for reverse geocodes');
      })
    );
  });

  tt.test('options.reverseGeocode - interprets coordinates & options correctly', function(t) {
    t.plan(3);
    setup({
      types: 'country',
      reverseGeocode: true
    });
    geocoder.query('31.791, -7.0926');
    geocoder.on(
      'results',
      once(function(e) {
        t.deepEquals(e.query, [ -7.0926, 31.791 ], 'parses query');
        t.deepEquals(e.config.types.toString(), 'country', 'uses correct type passed to config' );
        t.equal(e.features[0].place_name, 'Morocco', 'returns expected result');
      })
    );
  });

  tt.test('options.reverseGeocode - false by default', function(t) {
    t.plan(2);
    setup();
    geocoder.query('-6.1933875, 34.5177548');
    geocoder.on(
      'results',
      once(function(e) {
        t.equal(e.features.length, 0, 'No results returned');
      })
    );
    geocoder.on(
      'error',
      once(function(e) {
        t.equal(e.error.statusCode, 422, 'should error');
      })
    );
  });

  tt.test('parses options correctly', function(t) {
    t.plan(4);
    setup({
      language: 'en,es,zh',
      types: 'district, locality, neighborhood, postcode',
      countries: 'us, mx'
    });

    var languages = ['en', 'es', 'zh'];
    var types = ['district', 'locality', 'neighborhood', 'postcode'];
    var countries = ['us', 'mx'];

    geocoder.query('Hartford');
    geocoder.on(
      'results',
      once(function(e) {
        t.equal(e.features.length, 5, 'Five results returned');
        t.deepEquals(
          e.config.language,
          languages,
          'converts language options with no spaces to array'
        );
        t.deepEquals(e.config.types, types, 'converts types options to array');
        t.deepEquals(
          e.config.countries,
          countries,
          'converts countries options to array'
        );
      })
    );
  });

  tt.test('options.limit', function(t) {
    t.plan(1);
    setup({
      flyTo: false,
      limit: 6
    });

    geocoder.query('London');
    geocoder.on(
      'results',
      once(function(e) {
        t.equal(e.features.length, 6, 'Results limit applied');
      })
    );
  });

  tt.test('options:zoom', function(t) {
    t.plan(1);
    setup({ zoom: 12 });
    geocoder.query('1714 14th St NW');
    var mapMoveSpy = sinon.spy(map, "flyTo");
    geocoder.on(
      'result',
      once(function() {
        var mapMoveArgs = mapMoveSpy.args[0][0];
        t.equals(mapMoveArgs.zoom, 12, 'custom zoom is supported');
      })
    );
  });

  tt.test('options.localGeocoder', function(t) {
    t.plan(3);
    setup({
      flyTo: false,
      limit: 6,
      localGeocoder: function(q) {
        return [q];
      }
    });

    geocoder.query('-30,150');
    geocoder.on(
      'results',
      once(function(e) {
        t.equal(e.features.length, 1, 'Local geocoder used');

        geocoder.query('London');
        geocoder.on(
          'results',
          once(function(e) {
            t.equal(
              e.features.length,
              7,
              'Local geocoder supplement remote response'
            );

            geocoder.query('London');
            geocoder.on(
              'results',
              once(function(e) {
                t.equal(
                  e.features[0],
                  'London',
                  'Local geocoder results above remote response'
                );
              })
            );
          })
        );
      })
    );
  });

  tt.test('country bbox', function(t) {
    t.plan(2);
    setup({});
    geocoder.query('Spain');
    var fitBoundsSpy = sinon.spy(map, "fitBounds");
    geocoder.on(
      'result',
      once(function(e) {
        t.ok(fitBoundsSpy.calledOnce, "map#fitBounds was called when a country-level feature was returned")
        var fitBoundsArgs = fitBoundsSpy.args[0][0];
        // flatten
        var mapBBox = [fitBoundsArgs[0][0], fitBoundsArgs[0][1], fitBoundsArgs[1][0], fitBoundsArgs[1][1]];
        t.ok(
          mapBBox.some(function(coord, i) {
            return coord.toPrecision(4) === e.result.bbox[i].toPrecision(4);
          })
        );
      })
    );
  });

  tt.test('country bbox exception', function(t) {
    t.plan(2);
    setup({});
    geocoder.query('Canada');
    var fitBoundsSpy = sinon.spy(map, "fitBounds");
    geocoder.on(
      'result',
      once(function() {
        t.ok(fitBoundsSpy.calledOnce, 'the map#fitBounds method was called when an excepted feature was returned');
        var fitBoundsArgs = fitBoundsSpy.args[0][0];
        // flatten
        var mapBBox = [fitBoundsArgs[0][0], fitBoundsArgs[0][1], fitBoundsArgs[1][0], fitBoundsArgs[1][1]];
        var expectedBBox = exceptions['ca'].bbox;
        var expectedBBoxFlat = [expectedBBox[0][0], expectedBBox[0][1], expectedBBox[1][0], expectedBBox[1][1]]
        t.ok(
          mapBBox.some(function(coord, i) {
            return coord.toPrecision(4) === expectedBBoxFlat[i].toPrecision(4);
          })
        );
      })
    );
  });

  tt.test('lint exceptions file', function(t) {
    var exceptions = require('../lib/exceptions.js');
    t.plan(Object.keys(exceptions).length * 5);

    for (var id in exceptions) {
      var ex = exceptions[id];

      t.ok(ex.name, 'exception includes place name');
      t.ok(ex.bbox, 'exception includes bbox');
      t.ok(Array.isArray(ex.bbox), 'exception bbox is array');
      t.equals(ex.bbox.length, 2, 'exception bbox has two corners');
      t.ok(
        ex.bbox.every(function(corner) {
          return Array.isArray(corner) && corner.length === 2;
        }),
        'exception bbox corners each have two components'
      );
    }
  });

  tt.test('options.filter', function(t) {
    t.plan(2);
    /* testing filter by searching for a place Heathcote in New South Wales, Australia,
     * which also exists in a part of Victoria which is still inside the New South Wales bbox. */
    setup({
      country: 'au',
      types: 'locality',
      bbox: [140.99926, -37.595494, 159.51677, -28.071477], // bbox for New South Wales, but Heathcote, Victoria is still within this bbox
      filter: function(item) {
        // returns true if item contains 'New South Wales' as the region
        return item.context
          .map(function(i) {
            return i.id.startsWith('region') && i.text == 'New South Wales';
          })
          .reduce(function (acc, cur) {
            return acc || cur;
          });
      }
    });

    geocoder.query('Heathcote');
    geocoder.on(
      'results',
      once(function(e) {
        t.ok(
          e.features
            .map(function(feature) {
              return feature.place_name;
            })
            .includes('Heathcote, New South Wales, Australia'),
          'feature included in filter'
        );
        t.notOk(
          e.features
            .map(function(feature) {
              return feature.place_name;
            })
            .includes('Heathcote, Victoria, Australia'),
          'feature excluded in filter'
        );
      })
    );
  });

  tt.test('options.trackProximity', function(t) {
    t.plan(2);

    setup({
      trackProximity: true
    });

    map.setZoom(10);
    map.setCenter([15, 10]);
    t.deepEquals(
      geocoder.getProximity(),
      { longitude: 15, latitude: 10 },
      'proximity updates after setCenter'
    );

    map.setZoom(9);
    t.notOk(geocoder.getProximity(), 'proximity unset after zooming out');
  });

  tt.test('options.trackProximity=false', function(t) {
    t.plan(2);

    setup({
      trackProximity: false
    });
    t.false(geocoder.options.trackProximity, 'track proximity is set to false');
    t.notOk(geocoder.getProximity(), 'proximity is not available when trackProximity is set to false');
  });

  tt.test('options.setProximity', function(t) {
    t.plan(1);

    setup({});

    map.setZoom(13);
    map.setCenter([-79.4512, 43.6568]);
    geocoder.setProximity({ longitude: -79.4512, latitude: 43.6568});

    geocoder.query('high');
    geocoder.on(
      'results',
      once(function(e) {
        t.ok(
          e.features[0].place_name.indexOf('Toronto') !== -1,
          'proximity applied in geocoding request'
        );
      })
    );
  });

  tt.test('options.render', function(t){
    t.plan(3);
    setup({
      render: function(feature){
        return 'feature id is ' + feature.id
      }
    });

    var fixture = {
      id: 'abc123',
      place_name: 'San Francisco, California'
    }

    t.ok(geocoder._typeahead.render, 'sets the render function on the typeahead');
    t.equals(typeof(geocoder._typeahead.render), 'function', 'the render function on the typeahead is a function');
    t.equals(geocoder._typeahead.render(fixture), 'feature id is abc123', 'render function is applied properly on the typeahead');
  })

  tt.test('setRenderFunction with no input', function(t){
    t.plan(2);
    setup({});
    var result = geocoder.setRenderFunction();
    t.equals(typeof(geocoder._typeahead.render), 'function', 'render function is set even when no input is passed');
    t.ok(result instanceof MapboxGeocoder, 'setRenderFunction always returns a MapboxGeocoder instance');
  });

  tt.test('setRenderFunction with function input', function(t){
    t.plan(2);
    setup({});
    var result = geocoder.setRenderFunction(function(item){return item.place_name});
    t.equals(typeof(geocoder._typeahead.render), 'function', 'render function is set');
    t.ok(result instanceof MapboxGeocoder, 'setRenderFunction always returns a MapboxGeocoder instance');
  });

  tt.test('getRenderFunction default', function(t){
    t.plan(2);
    setup({});
    var result = geocoder.getRenderFunction();
    t.ok(result, 'value is always returned');
    t.equals(typeof(result), 'function', 'function is always returned');
  })

  tt.test('getRenderFunction', function(t){
    t.plan(2);
    setup({render: function(item){return item.place_name}});
    var result = geocoder.getRenderFunction();
    t.ok(result, 'value is returned when a custom function is set');
    t.equals(typeof(result), 'function', 'function is returned  when a custom function is set');
  })

  tt.test('options.getItemValue', function(t){
    setup({
      getItemValue: function(feature){
        return 'feature id is ' + feature.id
      }
    });

    var fixture = {
      id: 'abc123',
      place_name: 'San Francisco, California'
    }

    t.ok(geocoder._typeahead.getItemValue, 'sets the get item function on the typeahead');
    t.equals(typeof(geocoder._typeahead.getItemValue), 'function', 'the getItemValue on the typeahead is a function');
    t.equals(geocoder._typeahead.getItemValue(fixture), 'feature id is abc123', 'getItemValue function is applied properly on the typeahead');
    t.end();
  });

  tt.test('options.getItemValue default', function(t){
    setup({});

    var fixture = {
      id: 'abc123',
      place_name: 'San Francisco, California'
    }

    t.ok(geocoder._typeahead.getItemValue, 'the get item function on the typeahead is set by default');
    t.equals(typeof(geocoder._typeahead.getItemValue), 'function', 'the getItemValue on the typeahead is a function by default');
    t.equals(geocoder._typeahead.getItemValue(fixture), 'San Francisco, California', 'the getItemValue uses the place_name by default');
    t.end()
  });

  tt.test('options.flyTo [false]', function(t){
    t.plan(1)
    setup({
      flyTo: false
    });

    var mapFlyMethod =  sinon.spy(map, "flyTo");
    geocoder.query('Golden Gate Bridge');
    geocoder.on(
      'result',
      once(function() {
        t.ok(mapFlyMethod.notCalled, "The map flyTo was not called when the option was set to false")
      })
    );
  });


  tt.test('options.flyTo [true]', function(t){
    t.plan(3)
    setup({
      flyTo: true
    });

    var mapFlyMethod =  sinon.spy(map, "flyTo");
    geocoder.query('Golden Gate Bridge');
    geocoder.on(
      'result',
      once(function() {
        t.ok(mapFlyMethod.calledOnce, "The map flyTo was called when the option was set to true");
        var calledWithArgs = mapFlyMethod.args[0][0];
        t.deepEqual(calledWithArgs.center, [ -122.47846, 37.819378 ], 'the map is directed to fly to the right place');
        t.deepEqual(calledWithArgs.zoom, 16, 'the map is directed to fly to the right zoom');
      })
    );
  });

  tt.test('options.flyTo [object]', function(t){
    t.plan(4)
    setup({
      flyTo: {
        speed: 5,
        zoom: 4,
        center: [0, 0]
      }
    });

    var mapFlyMethod =  sinon.spy(map, "flyTo");
    geocoder.query('Golden Gate Bridge');
    geocoder.on(
      'result',
      once(function() {
        t.ok(mapFlyMethod.calledOnce, "The map flyTo was called when the option was set to true");
        var calledWithArgs = mapFlyMethod.args[0][0];
        t.deepEqual(calledWithArgs.center, [ -122.47846, 37.819378 ], 'the selected result overrides the constructor center option');
        t.deepEqual(calledWithArgs.zoom, 4, 'the selected result overrides the constructor zoom option');
        t.deepEqual(calledWithArgs.speed, 5, 'speed argument is passed to the flyTo method');
      })
    );
  });


  tt.test('options.flyTo object on feature with bounding box', function(t){
    t.plan(2 )
    setup({
      flyTo: {
        speed: 5
      }
    });

    var mapFlyMethod =  sinon.spy(map, "fitBounds");
    geocoder.query('Brazil');
    geocoder.on(
      'result',
      once(function() {
        t.ok(mapFlyMethod.calledOnce, "The map flyTo was called when the option was set to true");
        var calledWithArgs = mapFlyMethod.args[0][1];
        t.deepEqual(calledWithArgs.speed, 5, 'speed argument is passed to the flyTo method');
      })
    );
  });


  tt.test('options.flyTo object on bounding box excepted feature', function(t){
    t.plan(2)
    setup({
      flyTo: {
        speed: 5
      }
    });

    var mapFlyMethod =  sinon.spy(map, "fitBounds");
    geocoder.query('Canada');
    geocoder.on(
      'result',
      once(function() {
        t.ok(mapFlyMethod.calledOnce, "The map flyTo was called when the option was set to true");
        var calledWithArgs = mapFlyMethod.args[0][1];
        t.deepEqual(calledWithArgs.speed, 5, 'speed argument is passed to the flyTo method');
      })
    );
  });

  tt.test('placeholder localization', function(t){
    var ensureLanguages = ['de', 'en', 'fr', 'it', 'nl', 'ca', 'cs', 'fr', 'he', 'hu', 'is', 'ja', 'ka', 'ko', 'lv', 'ka', 'ko', 'lv', 'nb', 'pl', 'pt', 'sk', 'sl', 'sr', 'th', 'zh'];
    ensureLanguages.forEach(function(languageTag){
      t.equals(typeof(localization.placeholder[languageTag]), 'string', 'localized placeholder value is present for language=' + languageTag);
    });
    t.end();
  });

<<<<<<< HEAD
  tt.test('options.marker [true]', function(t) {
    t.plan(2);

    setup({
      marker: true,
      mapboxgl: mapboxgl
    });
    var markerConstructorSpy = sinon.spy(mapboxgl, "Marker");

    geocoder.query('high');
    geocoder.on(
      'result',
      once(function() {  
        t.ok(markerConstructorSpy.calledOnce, "a new marker is added to the map");
        var calledWithOptions = markerConstructorSpy.args[0][0];
        t.equals(calledWithOptions.color, '#4668F2', 'a default color is set');
        markerConstructorSpy.restore();
      })
    );
  });

  tt.test('options.marker  [constructor properties]', function(t) {
    t.plan(4);

    setup({
      marker: {
        color: "purple",
        draggable: true,
        anchor: 'top'
      },
      mapboxgl: mapboxgl
    });
    var markerConstructorSpy = sinon.spy(mapboxgl, "Marker");

    geocoder.query('high');
    geocoder.on(
      'result',
      once(function() {  
        t.ok(markerConstructorSpy.calledOnce, "a new marker is added to the map");
        var calledWithOptions = markerConstructorSpy.args[0][0];
        t.equals(calledWithOptions.color, 'purple', "sets the correct color property");
        t.equals(calledWithOptions.draggable, true, "sets the correct draggable property");
        t.equals(calledWithOptions.anchor, 'top', "default anchor is overriden by custom properties");
        markerConstructorSpy.restore();
      })
    );
  });

  tt.test('options.marker [false]', function(t) {
    t.plan(1);

    setup({
      marker: false
    });
    var markerConstructorSpy = sinon.spy(mapboxgl, "Marker");

    geocoder.query('high');
    geocoder.on(
      'result',
      once(function() {  
        t.ok(markerConstructorSpy.notCalled, "a new marker is not added to the map");
        markerConstructorSpy.restore();
      })
    );
  });

  tt.test('geocode#onRemove', function(t){
    setup({marker: true});

    var removeMarkerMethod = sinon.spy(geocoder, "_removeMarker");

    geocoder.onRemove();

    t.ok(removeMarkerMethod.calledOnce, 'markers are removed when the plugin is removed');
    t.equals(geocoder._map, null, "the map context is removed from the geocoder when the plugin is removed");

    t.end();
  })
=======
  tt.test('geocoder#setLanguage', function(t){
    setup({language: 'de-DE'});
    t.equals(geocoder.options.language,  'de-DE', 'the correct language is set on initialization');
    geocoder.setLanguage('en-US');
    t.equals(geocoder.options.language, 'en-US', 'the language is changed in the geocoder options');
    t.end();
  });

  tt.test('geocoder#getLanguage', function(t){
    setup({language: 'de-DE'});
    t.equals(geocoder.getLanguage(), 'de-DE', 'getLanguage returns the right language');
    t.end();
  });

  tt.test('geocoder#getZoom', function(t){
    setup({zoom: 12});
    t.equals(geocoder.getZoom(), 12, 'getZoom returns the right zoom' );
    t.end();
  });

  tt.test('geocoder#setZoom', function(t){
    setup({zoom: 14});
    t.equals(geocoder.options.zoom, 14, 'the correct zoom is set on initialization');
    geocoder.setZoom(17);
    t.equals(geocoder.options.zoom, 17, 'the zoom is changed in the geocoder options');
    t.end();
  });

  tt.test('geocoder#getFlyTo', function(t){
    setup({flyTo: false});
    t.equals(geocoder.getFlyTo(), false, 'getFlyTo returns the right value');
    t.end();
  });

  tt.test('geocoder#setFlyTo', function(t){
    setup({flyTo: false});
    t.equals(geocoder.options.flyTo, false, 'the correct flyTo option is set on initialization');
    geocoder.setFlyTo({speed: 25});
    t.deepEqual(geocoder.options.flyTo, {speed: 25}, 'the flyTo option is changed in the geocoder options');
    t.end();
  });

  tt.test('geocoder#getPlaceholder', function(t){
    setup({placeholder: 'Test'});
    t.equals(geocoder.getPlaceholder(), 'Test', 'getPlaceholder returns the right value');
    t.end();
  });

  tt.test('geocoder#setPlaceholder', function(t){
    setup({placeholder: 'Test'});
    t.equals(geocoder._inputEl.placeholder, 'Test', 'the right placeholder is set on initialization');
    geocoder.setPlaceholder('Search');
    t.equals(geocoder._inputEl.placeholder, 'Search', 'the placeholder was changed in the  UI element');
    t.end();
  });

  tt.test('geocoder#getBbox', function(t){
    setup({bbox: [-1,-1,1,1]});
    t.deepEqual(geocoder.getBbox(), [-1, -1, 1, 1], 'getBbox returns the right bounding box');
    t.end();
  });

  tt.test('geocoder#setBbox', function(t){
    setup({bbox: [-1,-1,1,1]});
    t.deepEqual(geocoder.options.bbox, [-1, -1, 1, 1], 'getBbox returns the right bounding box');
    geocoder.setBbox([-2, -2, 2, 2])
    t.deepEqual(geocoder.options.bbox, [-2, -2, 2, 2], 'the bounding box option is changed in the geocoder options');
    t.end()
  });

  tt.test('geocoder#getCountries', function(t){
    setup({countries: 'ca,us'})
    t.equals(geocoder.getCountries(), 'ca,us', 'getCountries returns the right country list');
    t.end();
  });

  tt.test('geocoder#setCountries', function(t){
    setup({countries:'ca'});
    t.equals(geocoder.options.countries, 'ca', 'the right countries are set on initialization');
    geocoder.setCountries("ca,us");
    t.equals(geocoder.options.countries, 'ca,us', 'the countries option is changed in the geocoder options');
    t.end();
  });

  tt.test('geocoder#getTypes', function(t){
    setup({types: 'poi'});
    t.equals(geocoder.getTypes(), 'poi', 'getTypes returns the right types list');
    t.end();
  });

  tt.test('geocoder#setTypes', function(t){
    setup({types: 'poi'});
    t.equals(geocoder.options.types, 'poi', 'the  right types are set on initializations');
    geocoder.setTypes("place,poi");
    t.equals(geocoder.options.types, 'place,poi', 'the types list is changed in the geocoder options');
    t.end();
  });

  tt.test('geocoder#getLimit', function(t){
    setup({limit:4});
    t.equals(geocoder.getLimit(), 4, 'getLimit returns the right limit value');
    t.end();
  });

  tt.test('geocoder#setLimit', function(t){
    setup({limit: 1});
    t.equals(geocoder.options.limit, 1, 'the correct limit is set on initialization');
    t.equals(geocoder._typeahead.options.limit, 1, 'the correct limit is set on the typeahead');
    geocoder.setLimit(4);
    t.equals(geocoder.options.limit, 4, 'the limit is updated in the geocoder options');
    t.equals(geocoder._typeahead.options.limit, 4, 'the limit is updated in the typeahead options');
    t.end();
  });

  tt.test('geocoder#getFilter', function(t){
    setup({filter: function(){ return false}});
    var filter = geocoder.getFilter();
    t.equals(typeof(filter), 'function', 'the filter is a function');
    t.deepEqual(['a', 'b', 'c'].filter(filter), [], 'the correct filter is applied');
    t.end();
  });

  tt.test('geocoder#setFilter', function(t){
    setup({filter: function(){return true}});
    var initialFilter = geocoder.getFilter();
    var filtered = ['a', 'b', 'c'].filter(initialFilter);
    t.equals(typeof(initialFilter), 'function', 'the initial filter is a function');
    t.deepEqual(filtered, ['a', 'b', 'c'], 'the initial filter is correctly applied');
    geocoder.setFilter(function(){return false});
    var nextFilter = geocoder.options.filter;
    var nextFiltered = ['a', 'b', 'c'].filter(nextFilter);
    t.equals(typeof(nextFilter), 'function', 'the next filter is a function');
    t.deepEqual(nextFiltered, [], 'the changed filter is correctly applied');
    t.end();
  });
>>>>>>> ee926a23

  tt.end();
});<|MERGE_RESOLUTION|>--- conflicted
+++ resolved
@@ -636,7 +636,6 @@
     t.end();
   });
 
-<<<<<<< HEAD
   tt.test('options.marker [true]', function(t) {
     t.plan(2);
 
@@ -715,7 +714,6 @@
 
     t.end();
   })
-=======
   tt.test('geocoder#setLanguage', function(t){
     setup({language: 'de-DE'});
     t.equals(geocoder.options.language,  'de-DE', 'the correct language is set on initialization');
@@ -851,7 +849,6 @@
     t.deepEqual(nextFiltered, [], 'the changed filter is correctly applied');
     t.end();
   });
->>>>>>> ee926a23
 
   tt.end();
 });