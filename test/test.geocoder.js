'use strict';

var test = require('tape');
var MapboxGeocoder = require('../');
var mapboxgl = require('mapbox-gl');
var once = require('lodash.once');
var mapboxEvents = require('./../lib/events');
var sinon = require('sinon');
var localization = require('./../lib/localization');


mapboxgl.accessToken = process.env.MapboxAccessToken;

test('geocoder', function(tt) {
  var container, map, geocoder;

  function setup(opts) {
    opts = opts || {};
    opts.accessToken = mapboxgl.accessToken;
    container = document.createElement('div');
    map = new mapboxgl.Map({ container: container });
    geocoder = new MapboxGeocoder(opts);
    map.addControl(geocoder);
  }

  tt.test('initialized', function(t) {
    setup();
    t.ok(geocoder, 'geocoder is initialized');
    t.ok(geocoder.fresh, 'geocoder is initialized with fresh status to enable turnstile event');
    t.equals(geocoder.inputString, '', 'geocoder is initialized with an input string for keeping track of state');
    t.ok(geocoder.eventManager instanceof mapboxEvents, 'the geocoder has a mapbox event manager');
    t.true(geocoder.options.trackProximity, 'sets trackProximity to true by default');
    t.end();
  });

  tt.test('set/get input', function(t) {
    setup({ proximity: { longitude: -79.45, latitude: 43.65 } });
    geocoder.query('Queen Street');
    geocoder.on(
      'result',
      once(function(e) {
        t.ok(e.result, 'feature is in the event object');
        map.once('moveend', function() {
          var center = map.getCenter();
          t.notEquals(center.lng, 0, 'center.lng changed');
          t.notEquals(center.lat, 0, 'center.lat changed');
          t.end();
        });
      })
    );
  });

  tt.test('options', function(t) {
    t.plan(8);
    setup({
      flyTo: false,
      country: 'fr',
      types: 'region'
    });

    geocoder.query('Paris');
    var startEventMethod = sinon.stub(geocoder.eventManager, "start")

    geocoder.on(
      'results',
      once(function(e) {
        console.log(e)
        t.ok(e.features.length, 'Event for results emitted');
        t.equals(geocoder.inputString, 'Paris', 'input string keeps track of state');
        t.equals(geocoder.fresh, false, 'once a search has been completed, the geocoder is no longer fresh');
        t.ok(startEventMethod.called, 'a search start event was issued');
        t.ok(startEventMethod.calledOnce, 'a search start event was issued only once');
      })
    );

    geocoder.on(
      'result',
      once(function(e) {
        var center = map.getCenter();
        t.equals(center.lng, 0, 'center.lng is unchanged');
        t.equals(center.lat, 0, 'center.lat is unchanged');
        t.equals(
          e.result.place_name,
          'Paris, France',
          'one result is returned with expected place name'
        );
      })
    );
  });

  tt.test('custom endpoint', function(t) {
    t.plan(1);
    setup({ origin: 'localhost:2999' });
    t.equals(
      geocoder.options.origin,
      'localhost:2999',
      'options picks up custom endpoint'
    );
  });

  tt.test('options.bbox', function(t) {
    t.plan(2);
    setup({
      bbox: [
        -122.71901248631752,
        37.62347223479118,
        -122.18070124967602,
        37.87996631184369
      ]
    });

    geocoder.query('London');
    geocoder.on(
      'results',
      once(function(e) {
        t.ok(e.features.length, 'Event for results emitted');
        t.equals(
          e.features[0].text,
          'London Market',
          'Result is returned within a bbox'
        );
      })
    );
  });

  tt.test('options.reverseGeocode - true', function(t) {
    t.plan(4);
    setup({
      reverseGeocode: true
    });
    geocoder.query('-6.1933875, 34.5177548');
    geocoder.on(
      'results',
      once(function(e) {
        t.equal(e.features.length, 1, 'One result returned');
        t.ok(
          e.features[0].place_name.indexOf('Tanzania') > -1, 
          'returns expected result'
        );
        t.ok(
          e.features[0].place_name.indexOf('Singida') > -1, 
          'returns expected result'
        );
        t.equal(e.config.limit, 1, 'sets limit to 1 for reverse geocodes');
      })
    );
  });

  tt.test('options.reverseGeocode - interprets coordinates & options correctly', function(t) {
    t.plan(3);
    setup({
      types: 'country',
      reverseGeocode: true
    });
    geocoder.query('31.791, -7.0926');
    geocoder.on(
      'results',
      once(function(e) {
        console.log(e);
        t.deepEquals(e.query, [ -7.0926, 31.791 ], 'parses query');
        t.deepEquals(e.config.types.toString(), 'country', 'uses correct type passed to config' );
        t.equal(e.features[0].place_name, 'Morocco', 'returns expected result');
      })
    );
  });

  tt.test('options.reverseGeocode - false by default', function(t) {
    t.plan(2);
    setup();
    geocoder.query('-6.1933875, 34.5177548');
    geocoder.on(
      'results',
      once(function(e) {
        t.equal(e.features.length, 0, 'No results returned');
      })
    );
    geocoder.on(
      'error',
      once(function(e) {
        t.equal(e.error.statusCode, 422, 'should error');
      })
    );
  });

  tt.test('parses options correctly', function(t) {
    t.plan(4);
    setup({
      language: 'en,es,zh',
      types: 'district, locality, neighborhood, postcode',
      countries: 'us, mx'
    });

    var languages = ['en', 'es', 'zh'];
    var types = ['district', 'locality', 'neighborhood', 'postcode'];
    var countries = ['us', 'mx'];

    geocoder.query('Hartford');
    geocoder.on(
      'results',
      once(function(e) {
        t.equal(e.features.length, 5, 'Five results returned');
        t.deepEquals(
          e.config.language,
          languages,
          'converts language options with no spaces to array'
        );
        t.deepEquals(e.config.types, types, 'converts types options to array');
        t.deepEquals(
          e.config.countries,
          countries,
          'converts countries options to array'
        );
      })
    );
  });

  tt.test('options.limit', function(t) {
    t.plan(1);
    setup({
      flyTo: false,
      limit: 6
    });

    geocoder.query('London');
    geocoder.on(
      'results',
      once(function(e) {
        t.equal(e.features.length, 6, 'Results limit applied');
      })
    );
  });

  tt.test('options:zoom', function(t) {
    t.plan(1);
    setup({ zoom: 12 });
    geocoder.query('1714 14th St NW');
    geocoder.on(
      'result',
      once(function() {
        map.once('zoomend', function() {
          t.equals(parseInt(map.getZoom()), 12, 'Custom zoom is supported');
        });
      })
    );
  });

  tt.test('options.localGeocoder', function(t) {
    t.plan(3);
    setup({
      flyTo: false,
      limit: 6,
      localGeocoder: function(q) {
        return [q];
      }
    });

    geocoder.query('-30,150');
    geocoder.on(
      'results',
      once(function(e) {
        t.equal(e.features.length, 1, 'Local geocoder used');

        geocoder.query('London');
        geocoder.on(
          'results',
          once(function(e) {
            t.equal(
              e.features.length,
              7,
              'Local geocoder supplement remote response'
            );

            geocoder.query('London');
            geocoder.on(
              'results',
              once(function(e) {
                t.equal(
                  e.features[0],
                  'London',
                  'Local geocoder results above remote response'
                );
              })
            );
          })
        );
      })
    );
  });

  tt.test('country bbox', function(t) {
    t.plan(1);
    setup({});
    geocoder.query('Spain');
    geocoder.on(
      'result',
      once(function(e) {
        map.once('moveend', function() {
          var mapBBox = Array.prototype.concat.apply(
            [],
            map.getBounds().toArray()
          );

          t.ok(
            mapBBox.some(function(coord, i) {
              return coord.toPrecision(4) === e.result.bbox[i].toPrecision(4);
            })
          );
        });
      })
    );
  });

  tt.test('country bbox exception', function(t) {
    t.plan(1);
    setup({});
    geocoder.query('Canada');
    geocoder.on(
      'result',
      once(function(e) {
        map.once('moveend', function() {
          var mapBBox = Array.prototype.concat.apply(
            [],
            map.getBounds().toArray()
          );

          t.ok(
            mapBBox.every(function(coord, i) {
              return coord.toPrecision(4) != e.result.bbox[i].toPrecision(4);
            })
          );
        });
      })
    );
  });

  tt.test('lint exceptions file', function(t) {
    var exceptions = require('../lib/exceptions.js');
    t.plan(Object.keys(exceptions).length * 5);

    for (var id in exceptions) {
      var ex = exceptions[id];

      t.ok(ex.name, 'exception includes place name');
      t.ok(ex.bbox, 'exception includes bbox');
      t.ok(Array.isArray(ex.bbox), 'exception bbox is array');
      t.equals(ex.bbox.length, 2, 'exception bbox has two corners');
      t.ok(
        ex.bbox.every(function(corner) {
          return Array.isArray(corner) && corner.length === 2;
        }),
        'exception bbox corners each have two components'
      );
    }
  });

  tt.test('options.filter', function(t) {
    t.plan(2);
    /* testing filter by searching for a place Heathcote in New South Wales, Australia,
     * which also exists in a part of Victoria which is still inside the New South Wales bbox. */
    setup({
      country: 'au',
      types: 'locality',
      bbox: [140.99926, -37.595494, 159.51677, -28.071477], // bbox for New South Wales, but Heathcote, Victoria is still within this bbox
      filter: function(item) {
        // returns true if item contains 'New South Wales' as the region
        return item.context
          .map(i => {
            return i.id.startsWith('region') && i.text == 'New South Wales';
          })
          .reduce((acc, cur) => {
            return acc || cur;
          });
      }
    });

    geocoder.query('Heathcote');
    geocoder.on(
      'results',
      once(function(e) {
        t.ok(
          e.features
            .map(feature => {
              return feature.place_name;
            })
            .includes('Heathcote, New South Wales, Australia'),
          'feature included in filter'
        );
        t.notOk(
          e.features
            .map(feature => {
              return feature.place_name;
            })
            .includes('Heathcote, Victoria, Australia'),
          'feature excluded in filter'
        );
      })
    );
  });

  tt.test('options.trackProximity', function(t) {
    t.plan(2);

    setup({
      trackProximity: true
    });

    map.setZoom(10);
    map.setCenter([15, 10]);
    t.deepEquals(
      geocoder.getProximity(),
      { longitude: 15, latitude: 10 },
      'proximity updates after setCenter'
    );

    map.setZoom(9);
    t.notOk(geocoder.getProximity(), 'proximity unset after zooming out');
  });

  tt.test('options.trackProximity=false', function(t) {
    t.plan(2);

    setup({
      trackProximity: false
    });
    t.false(geocoder.options.trackProximity, 'track proximity is set to false');
    t.notOk(geocoder.getProximity(), 'proximity is not available when trackProximity is set to false');
  });

  tt.test('options.setProximity', function(t) {
    t.plan(1);

    setup({});

    map.setZoom(13);
    map.setCenter([-79.4512, 43.6568]);
    geocoder.setProximity({ longitude: -79.4512, latitude: 43.6568});

    geocoder.query('high');
    geocoder.on(
      'results',
      once(function(e) {
        t.ok(
          e.features[0].place_name.indexOf('Toronto') !== -1,
          'proximity applied in geocoding request'
        );
      })
    );
  });

<<<<<<< HEAD
  tt.test('options.flyTo [false]', function(t){
    t.plan(1)
    setup({
      flyTo: false
    });

    var mapFlyMethod =  sinon.spy(map, "flyTo");
    geocoder.query('Golden Gate Bridge');
    geocoder.on(
      'result',
      once(function(e) {
        // console.log(geocoder._typeahead)
        t.ok(mapFlyMethod.notCalled, "The map flyTo was not called when the option was set to false")
      })
    );
  });


  tt.test('options.flyTo [true]', function(t){
    t.plan(3)
    setup({
      flyTo: true
    });

    var mapFlyMethod =  sinon.spy(map, "flyTo");
    geocoder.query('Golden Gate Bridge');
    geocoder.on(
      'result',
      once(function(e) {
        // console.log(geocoder._typeahead)
        t.ok(mapFlyMethod.calledOnce, "The map flyTo was called when the option was set to true");
        var calledWithArgs = mapFlyMethod.args[0][0];
        t.deepEqual(calledWithArgs.center, [ -122.47846, 37.819378 ], 'the map is directed to fly to the right place');
        t.deepEqual(calledWithArgs.zoom, 16, 'the map is directed to fly to the right zoom');
      })
    );
  });

  tt.test('options.flyTo [object]', function(t){
    t.plan(4)
    setup({
      flyTo: {
        speed: 5,
        zoom: 4,
        center: [0, 0]
      }
    });

    var mapFlyMethod =  sinon.spy(map, "flyTo");
    geocoder.query('Golden Gate Bridge');
    geocoder.on(
      'result',
      once(function(e) {
        // console.log(geocoder._typeahead)
        t.ok(mapFlyMethod.calledOnce, "The map flyTo was called when the option was set to true");
        var calledWithArgs = mapFlyMethod.args[0][0];
        t.deepEqual(calledWithArgs.center, [ -122.47846, 37.819378 ], 'the selected result overrides the constructor center option');
        t.deepEqual(calledWithArgs.zoom, 16, 'the selected result overrides the constructor zoom optiopn');
        t.deepEqual(calledWithArgs.speed, 5, 'speed argument is passed to the flyTo method');
      })
    );
  })

=======
  tt.test('placeholder localization', (t)=>{
    var ensureLanguages = ['de', 'en', 'fr', 'it', 'nl', 'ca', 'cs', 'fr', 'he', 'hu', 'is', 'ja', 'ka', 'ko', 'lv', 'ka', 'ko', 'lv', 'nb', 'pl', 'pt', 'sk', 'sl', 'sr', 'th', 'zh'];
    ensureLanguages.forEach(function(languageTag){
      t.equals(typeof(localization.placeholder[languageTag]), 'string', 'localized placeholder value is present for language=' + languageTag);
    });
    t.end();
  });

>>>>>>> 6f6c71f3
  tt.end();
});<|MERGE_RESOLUTION|>--- conflicted
+++ resolved
@@ -447,7 +447,6 @@
     );
   });
 
-<<<<<<< HEAD
   tt.test('options.flyTo [false]', function(t){
     t.plan(1)
     setup({
@@ -511,7 +510,6 @@
     );
   })
 
-=======
   tt.test('placeholder localization', (t)=>{
     var ensureLanguages = ['de', 'en', 'fr', 'it', 'nl', 'ca', 'cs', 'fr', 'he', 'hu', 'is', 'ja', 'ka', 'ko', 'lv', 'ka', 'ko', 'lv', 'nb', 'pl', 'pt', 'sk', 'sl', 'sr', 'th', 'zh'];
     ensureLanguages.forEach(function(languageTag){
@@ -520,6 +518,5 @@
     t.end();
   });
 
->>>>>>> 6f6c71f3
   tt.end();
 });