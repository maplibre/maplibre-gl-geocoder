'use strict';

var test = require('tape');
var MapboxGeocoder = require('../');
var mapboxgl = require('mapbox-gl');
var once = require('lodash.once');
var mapboxEvents = require('./../lib/events');
var sinon = require('sinon');
var localization = require('./../lib/localization');


mapboxgl.accessToken = process.env.MapboxAccessToken;

test('geocoder', function(tt) {
  var container, map, geocoder;

  function setup(opts) {
    opts = opts || {};
    opts.accessToken = mapboxgl.accessToken;
    container = document.createElement('div');
    map = new mapboxgl.Map({ container: container });
    geocoder = new MapboxGeocoder(opts);
    map.addControl(geocoder);
  }

  tt.test('initialized', function(t) {
    setup();
    t.ok(geocoder, 'geocoder is initialized');
    t.ok(geocoder.fresh, 'geocoder is initialized with fresh status to enable turnstile event');
    t.equals(geocoder.inputString, '', 'geocoder is initialized with an input string for keeping track of state');
    t.ok(geocoder.eventManager instanceof mapboxEvents, 'the geocoder has a mapbox event manager');
    t.true(geocoder.options.trackProximity, 'sets trackProximity to true by default');
    t.end();
  });

  tt.test('set/get input', function(t) {
    setup({ proximity: { longitude: -79.45, latitude: 43.65 } });
    geocoder.query('Queen Street');
    geocoder.on(
      'result',
      once(function(e) {
        t.ok(e.result, 'feature is in the event object');
        map.once('moveend', function() {
          var center = map.getCenter();
          t.notEquals(center.lng, 0, 'center.lng changed');
          t.notEquals(center.lat, 0, 'center.lat changed');
          t.end();
        });
      })
    );
  });

  tt.test('options', function(t) {
    t.plan(8);
    setup({
      flyTo: false,
      country: 'fr',
      types: 'region'
    });

    geocoder.query('Paris');
    var startEventMethod = sinon.stub(geocoder.eventManager, "start")

    geocoder.on(
      'results',
      once(function(e) {
        t.ok(e.features.length, 'Event for results emitted');
        t.equals(geocoder.inputString, 'Paris', 'input string keeps track of state');
        t.equals(geocoder.fresh, false, 'once a search has been completed, the geocoder is no longer fresh');
        t.ok(startEventMethod.called, 'a search start event was issued');
        t.ok(startEventMethod.calledOnce, 'a search start event was issued only once');
      })
    );

    geocoder.on(
      'result',
      once(function(e) {
        var center = map.getCenter();
        t.equals(center.lng, 0, 'center.lng is unchanged');
        t.equals(center.lat, 0, 'center.lat is unchanged');
        t.equals(
          e.result.place_name,
          'Paris, France',
          'one result is returned with expected place name'
        );
      })
    );
  });

  tt.test('custom endpoint', function(t) {
    t.plan(1);
    setup({ origin: 'localhost:2999' });
    t.equals(
      geocoder.options.origin,
      'localhost:2999',
      'options picks up custom endpoint'
    );
  });

  tt.test('options.bbox', function(t) {
    t.plan(2);
    setup({
      bbox: [
        -122.71901248631752,
        37.62347223479118,
        -122.18070124967602,
        37.87996631184369
      ]
    });

    geocoder.query('London');
    geocoder.on(
      'results',
      once(function(e) {
        t.ok(e.features.length, 'Event for results emitted');
        t.equals(
          e.features[0].text,
          'London Market',
          'Result is returned within a bbox'
        );
      })
    );
  });

  tt.test('options.reverseGeocode - true', function(t) {
    t.plan(4);
    setup({
      reverseGeocode: true
    });
    geocoder.query('-6.1933875, 34.5177548');
    geocoder.on(
      'results',
      once(function(e) {
        t.equal(e.features.length, 1, 'One result returned');
        t.ok(
          e.features[0].place_name.indexOf('Tanzania') > -1, 
          'returns expected result'
        );
        t.ok(
          e.features[0].place_name.indexOf('Singida') > -1, 
          'returns expected result'
        );
        t.equal(e.config.limit, 1, 'sets limit to 1 for reverse geocodes');
      })
    );
  });

  tt.test('options.reverseGeocode - interprets coordinates & options correctly', function(t) {
    t.plan(3);
    setup({
      types: 'country',
      reverseGeocode: true
    });
    geocoder.query('31.791, -7.0926');
    geocoder.on(
      'results',
      once(function(e) {
        t.deepEquals(e.query, [ -7.0926, 31.791 ], 'parses query');
        t.deepEquals(e.config.types.toString(), 'country', 'uses correct type passed to config' );
        t.equal(e.features[0].place_name, 'Morocco', 'returns expected result');
      })
    );
  });

  tt.test('options.reverseGeocode - false by default', function(t) {
    t.plan(2);
    setup();
    geocoder.query('-6.1933875, 34.5177548');
    geocoder.on(
      'results',
      once(function(e) {
        t.equal(e.features.length, 0, 'No results returned');
      })
    );
    geocoder.on(
      'error',
      once(function(e) {
        t.equal(e.error.statusCode, 422, 'should error');
      })
    );
  });

  tt.test('parses options correctly', function(t) {
    t.plan(4);
    setup({
      language: 'en,es,zh',
      types: 'district, locality, neighborhood, postcode',
      countries: 'us, mx'
    });

    var languages = ['en', 'es', 'zh'];
    var types = ['district', 'locality', 'neighborhood', 'postcode'];
    var countries = ['us', 'mx'];

    geocoder.query('Hartford');
    geocoder.on(
      'results',
      once(function(e) {
        t.equal(e.features.length, 5, 'Five results returned');
        t.deepEquals(
          e.config.language,
          languages,
          'converts language options with no spaces to array'
        );
        t.deepEquals(e.config.types, types, 'converts types options to array');
        t.deepEquals(
          e.config.countries,
          countries,
          'converts countries options to array'
        );
      })
    );
  });

  tt.test('options.limit', function(t) {
    t.plan(1);
    setup({
      flyTo: false,
      limit: 6
    });

    geocoder.query('London');
    geocoder.on(
      'results',
      once(function(e) {
        t.equal(e.features.length, 6, 'Results limit applied');
      })
    );
  });

  tt.test('options:zoom', function(t) {
    t.plan(1);
    setup({ zoom: 12 });
    geocoder.query('1714 14th St NW');
    geocoder.on(
      'result',
      once(function() {
        map.once('zoomend', function() {
          t.equals(parseInt(map.getZoom()), 12, 'Custom zoom is supported');
        });
      })
    );
  });

  tt.test('options.localGeocoder', function(t) {
    t.plan(3);
    setup({
      flyTo: false,
      limit: 6,
      localGeocoder: function(q) {
        return [q];
      }
    });

    geocoder.query('-30,150');
    geocoder.on(
      'results',
      once(function(e) {
        t.equal(e.features.length, 1, 'Local geocoder used');

        geocoder.query('London');
        geocoder.on(
          'results',
          once(function(e) {
            t.equal(
              e.features.length,
              7,
              'Local geocoder supplement remote response'
            );

            geocoder.query('London');
            geocoder.on(
              'results',
              once(function(e) {
                t.equal(
                  e.features[0],
                  'London',
                  'Local geocoder results above remote response'
                );
              })
            );
          })
        );
      })
    );
  });

  tt.test('country bbox', function(t) {
    t.plan(1);
    setup({});
    geocoder.query('Spain');
    geocoder.on(
      'result',
      once(function(e) {
        map.once('moveend', function() {
          var mapBBox = Array.prototype.concat.apply(
            [],
            map.getBounds().toArray()
          );

          t.ok(
            mapBBox.some(function(coord, i) {
              return coord.toPrecision(4) === e.result.bbox[i].toPrecision(4);
            })
          );
        });
      })
    );
  });

  tt.test('country bbox exception', function(t) {
    t.plan(1);
    setup({});
    geocoder.query('Canada');
    geocoder.on(
      'result',
      once(function(e) {
        map.once('moveend', function() {
          var mapBBox = Array.prototype.concat.apply(
            [],
            map.getBounds().toArray()
          );

          t.ok(
            mapBBox.every(function(coord, i) {
              return coord.toPrecision(4) != e.result.bbox[i].toPrecision(4);
            })
          );
        });
      })
    );
  });

  tt.test('lint exceptions file', function(t) {
    var exceptions = require('../lib/exceptions.js');
    t.plan(Object.keys(exceptions).length * 5);

    for (var id in exceptions) {
      var ex = exceptions[id];

      t.ok(ex.name, 'exception includes place name');
      t.ok(ex.bbox, 'exception includes bbox');
      t.ok(Array.isArray(ex.bbox), 'exception bbox is array');
      t.equals(ex.bbox.length, 2, 'exception bbox has two corners');
      t.ok(
        ex.bbox.every(function(corner) {
          return Array.isArray(corner) && corner.length === 2;
        }),
        'exception bbox corners each have two components'
      );
    }
  });

  tt.test('options.filter', function(t) {
    t.plan(2);
    /* testing filter by searching for a place Heathcote in New South Wales, Australia,
     * which also exists in a part of Victoria which is still inside the New South Wales bbox. */
    setup({
      country: 'au',
      types: 'locality',
      bbox: [140.99926, -37.595494, 159.51677, -28.071477], // bbox for New South Wales, but Heathcote, Victoria is still within this bbox
      filter: function(item) {
        // returns true if item contains 'New South Wales' as the region
        return item.context
          .map(function(i) {
            return i.id.startsWith('region') && i.text == 'New South Wales';
          })
          .reduce(function (acc, cur) {
            return acc || cur;
          });
      }
    });

    geocoder.query('Heathcote');
    geocoder.on(
      'results',
      once(function(e) {
        t.ok(
          e.features
            .map(function(feature) {
              return feature.place_name;
            })
            .includes('Heathcote, New South Wales, Australia'),
          'feature included in filter'
        );
        t.notOk(
          e.features
            .map(function(feature) {
              return feature.place_name;
            })
            .includes('Heathcote, Victoria, Australia'),
          'feature excluded in filter'
        );
      })
    );
  });

  tt.test('options.trackProximity', function(t) {
    t.plan(2);

    setup({
      trackProximity: true
    });

    map.setZoom(10);
    map.setCenter([15, 10]);
    t.deepEquals(
      geocoder.getProximity(),
      { longitude: 15, latitude: 10 },
      'proximity updates after setCenter'
    );

    map.setZoom(9);
    t.notOk(geocoder.getProximity(), 'proximity unset after zooming out');
  });

  tt.test('options.trackProximity=false', function(t) {
    t.plan(2);

    setup({
      trackProximity: false
    });
    t.false(geocoder.options.trackProximity, 'track proximity is set to false');
    t.notOk(geocoder.getProximity(), 'proximity is not available when trackProximity is set to false');
  });

  tt.test('options.setProximity', function(t) {
    t.plan(1);

    setup({});

    map.setZoom(13);
    map.setCenter([-79.4512, 43.6568]);
    geocoder.setProximity({ longitude: -79.4512, latitude: 43.6568});

    geocoder.query('high');
    geocoder.on(
      'results',
      once(function(e) {
        t.ok(
          e.features[0].place_name.indexOf('Toronto') !== -1,
          'proximity applied in geocoding request'
        );
      })
    );
  });

<<<<<<< HEAD
  tt.test('options.render', function(t){
    t.plan(3);
    setup({
      render: function(feature){
        return 'feature id is ' + feature.id
      }
    });

    var fixture = {
      id: 'abc123',
      place_name: 'San Francisco, California'
    }

    t.ok(geocoder._typeahead.render, 'sets the render function on the typeahead');
    t.equals(typeof(geocoder._typeahead.render), 'function', 'the render function on the typeahead is a function');
    t.equals(geocoder._typeahead.render(fixture), 'feature id is abc123', 'render function is applied properly on the typeahead');
  })

  tt.test('setRenderFunction with no input', function(t){
    t.plan(2);
    setup({});
    var result = geocoder.setRenderFunction();
    t.equals(typeof(geocoder._typeahead.render), 'function', 'render function is set even when no input is passed');
    t.ok(result instanceof MapboxGeocoder, 'setRenderFunction always returns a MapboxGeocoder instance');
  });

  tt.test('setRenderFunction with function input', function(t){
    t.plan(2);
    setup({});
    var result = geocoder.setRenderFunction(function(item){return item.place_name});
    t.equals(typeof(geocoder._typeahead.render), 'function', 'render function is set');
    t.ok(result instanceof MapboxGeocoder, 'setRenderFunction always returns a MapboxGeocoder instance');
  });

  tt.test('getRenderFunction default', function(t){
    t.plan(2);
    setup({});
    var result = geocoder.getRenderFunction();
    t.ok(result, 'value is always returned');
    t.equals(typeof(result), 'function', 'function is always returned');
  })

  tt.test('getRenderFunction', function(t){
    t.plan(2);
    setup({render: function(item){return item.place_name}});
    var result = geocoder.getRenderFunction();
    t.ok(result, 'value is returned when a custom function is set');
    t.equals(typeof(result), 'function', 'function is returned  when a custom function is set');
  })

  tt.test('options.getItemValue', function(t){
    setup({
      getItemValue: function(feature){
        return 'feature id is ' + feature.id
      }
    });

    var fixture = {
      id: 'abc123',
      place_name: 'San Francisco, California'
    }

    t.ok(geocoder._typeahead.getItemValue, 'sets the get item function on the typeahead');
    t.equals(typeof(geocoder._typeahead.getItemValue), 'function', 'the getItemValue on the typeahead is a function');
    t.equals(geocoder._typeahead.getItemValue(fixture), 'feature id is abc123', 'getItemValue function is applied properly on the typeahead');
    t.end();
  });

  tt.test('options.getItemValue default', function(t){
    setup({});

    var fixture = {
      id: 'abc123',
      place_name: 'San Francisco, California'
    }

    t.ok(geocoder._typeahead.getItemValue, 'the get item function on the typeahead is set by default');
    t.equals(typeof(geocoder._typeahead.getItemValue), 'function', 'the getItemValue on the typeahead is a function by default');
    t.equals(geocoder._typeahead.getItemValue(fixture), 'San Francisco, California', 'the getItemValue uses the place_name by default');
=======
  tt.test('options.flyTo [false]', function(t){
    t.plan(1)
    setup({
      flyTo: false
    });

    var mapFlyMethod =  sinon.spy(map, "flyTo");
    geocoder.query('Golden Gate Bridge');
    geocoder.on(
      'result',
      once(function() {
        t.ok(mapFlyMethod.notCalled, "The map flyTo was not called when the option was set to false")
      })
    );
  });


  tt.test('options.flyTo [true]', function(t){
    t.plan(3)
    setup({
      flyTo: true
    });

    var mapFlyMethod =  sinon.spy(map, "flyTo");
    geocoder.query('Golden Gate Bridge');
    geocoder.on(
      'result',
      once(function() {
        t.ok(mapFlyMethod.calledOnce, "The map flyTo was called when the option was set to true");
        var calledWithArgs = mapFlyMethod.args[0][0];
        t.deepEqual(calledWithArgs.center, [ -122.47846, 37.819378 ], 'the map is directed to fly to the right place');
        t.deepEqual(calledWithArgs.zoom, 16, 'the map is directed to fly to the right zoom');
      })
    );
  });

  tt.test('options.flyTo [object]', function(t){
    t.plan(4)
    setup({
      flyTo: {
        speed: 5,
        zoom: 4,
        center: [0, 0]
      }
    });

    var mapFlyMethod =  sinon.spy(map, "flyTo");
    geocoder.query('Golden Gate Bridge');
    geocoder.on(
      'result',
      once(function() {
        t.ok(mapFlyMethod.calledOnce, "The map flyTo was called when the option was set to true");
        var calledWithArgs = mapFlyMethod.args[0][0];
        t.deepEqual(calledWithArgs.center, [ -122.47846, 37.819378 ], 'the selected result overrides the constructor center option');
        t.deepEqual(calledWithArgs.zoom, 16, 'the selected result overrides the constructor zoom optiopn');
        t.deepEqual(calledWithArgs.speed, 5, 'speed argument is passed to the flyTo method');
      })
    );
  })

  tt.test('placeholder localization', function(t){
    var ensureLanguages = ['de', 'en', 'fr', 'it', 'nl', 'ca', 'cs', 'fr', 'he', 'hu', 'is', 'ja', 'ka', 'ko', 'lv', 'ka', 'ko', 'lv', 'nb', 'pl', 'pt', 'sk', 'sl', 'sr', 'th', 'zh'];
    ensureLanguages.forEach(function(languageTag){
      t.equals(typeof(localization.placeholder[languageTag]), 'string', 'localized placeholder value is present for language=' + languageTag);
    });
>>>>>>> ff7346a4
    t.end();
  });

  tt.end();
});<|MERGE_RESOLUTION|>--- conflicted
+++ resolved
@@ -445,7 +445,6 @@
     );
   });
 
-<<<<<<< HEAD
   tt.test('options.render', function(t){
     t.plan(3);
     setup({
@@ -525,7 +524,9 @@
     t.ok(geocoder._typeahead.getItemValue, 'the get item function on the typeahead is set by default');
     t.equals(typeof(geocoder._typeahead.getItemValue), 'function', 'the getItemValue on the typeahead is a function by default');
     t.equals(geocoder._typeahead.getItemValue(fixture), 'San Francisco, California', 'the getItemValue uses the place_name by default');
-=======
+    t.end()
+  });
+
   tt.test('options.flyTo [false]', function(t){
     t.plan(1)
     setup({
@@ -591,7 +592,6 @@
     ensureLanguages.forEach(function(languageTag){
       t.equals(typeof(localization.placeholder[languageTag]), 'string', 'localized placeholder value is present for language=' + languageTag);
     });
->>>>>>> ff7346a4
     t.end();
   });
 
