'use strict';

var once = require('lodash.once');
var MapboxGeocoder = require('../lib/index');
var mapboxgl = require('mapbox-gl');
var test = require('tape');

mapboxgl.accessToken = process.env.MapboxAccessToken;

test('Geocoder#inputControl', function(tt) {
  var container, map, geocoder;

  var changeEvent = document.createEvent('HTMLEvents');
  changeEvent.initEvent('change', true, false);

  var clickEvent = document.createEvent('HTMLEvents');
  clickEvent.initEvent('click', true, false);

  function setup(opts) {
    opts = opts || {};
    opts.accessToken = mapboxgl.accessToken;
    container = document.createElement('div');
    map = new mapboxgl.Map({ container: container });
    geocoder = new MapboxGeocoder(opts);
    map.addControl(geocoder);
  }

  tt.test('input', function(t) {
    setup({
      types: 'place'
    });
    var inputEl = container.querySelector('.mapboxgl-ctrl-geocoder input');
    var clearEl = container.querySelector('.mapboxgl-ctrl-geocoder button');

    t.plan(7);

    geocoder.on(
      'loading',
      once(function(e) {
        t.pass('load event was emitted');
        t.equals(e.query, '-79,43', 'loading event passes query parameter');
      })
    );

    geocoder.on(
      'result',
      once(function() {
        t.ok(inputEl.value, 'value populates in input');
        clearEl.dispatchEvent(clickEvent);
      })
    );

    geocoder.on(
      'clear',
      once(function() {
        t.pass('input was cleared');
        t.equals(geocoder.fresh, false, 'the geocoder is fresh again')

        geocoder.setInput('Paris');
        t.equals(inputEl.value, 'Paris', 'value populates in input');

        geocoder.setInput('90,45');
        t.equals(
          inputEl.value,
          '90,45',
          'valid LngLat value populates in input'
        );
        t.end();
      })
    );

    geocoder.query('-79,43');
  });

  tt.test('placeholder', function(t) {
    t.plan(1);
    setup({ placeholder: 'foo to the bar' });
    t.equal(
      map.getContainer().querySelector('.mapboxgl-ctrl-geocoder input')
        .placeholder,
      'foo to the bar',
      'placeholder is custom'
    );
    t.end();
  });

<<<<<<< HEAD
  tt.test('get language when a language is provided in the options', function(t){
    t.plan(1);
    setup({language: 'en-UK'});
    t.equals(geocoder.options.language, 'en-UK', 'uses the right language when set directly as an option');
  });

  tt.test('get language when a language obtained from the browser', function(t){
    t.plan(3);
    setup({});
    t.ok(geocoder.options.language, 'language is defined');
    t.ok(typeof(geocoder.options.language), 'string', 'language is defined  as a string');
    t.ok(geocoder.options.language.split("-").length, 2, 'language is defined as an iso tag with a subtag');
  })


=======
  tt.test('placeholder language localization', function(t){
    t.plan(1);
    setup({language: 'de-DE'});
    t.equal(
      map.getContainer().querySelector('.mapboxgl-ctrl-geocoder input')
        .placeholder,
      'Suche',
      'placeholder is localized based on language'
    );
    t.end();
  });

  tt.test('placeholder language localization with more than one language specified', function(t){
    t.plan(1);
    setup({language: 'de-DE,lv'});
    t.equal(
      map.getContainer().querySelector('.mapboxgl-ctrl-geocoder input')
        .placeholder,
      'Suche',
      'placeholder is localized based on language'
    );
    t.end();
  })

>>>>>>> 1c44b725
  tt.end();
});<|MERGE_RESOLUTION|>--- conflicted
+++ resolved
@@ -84,7 +84,6 @@
     t.end();
   });
 
-<<<<<<< HEAD
   tt.test('get language when a language is provided in the options', function(t){
     t.plan(1);
     setup({language: 'en-UK'});
@@ -100,7 +99,6 @@
   })
 
 
-=======
   tt.test('placeholder language localization', function(t){
     t.plan(1);
     setup({language: 'de-DE'});
@@ -125,6 +123,5 @@
     t.end();
   })
 
->>>>>>> 1c44b725
   tt.end();
 });