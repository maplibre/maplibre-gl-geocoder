--- conflicted
+++ resolved
@@ -125,11 +125,7 @@
       'placeholder is localized based on language'
     );
     t.end();
-<<<<<<< HEAD
-  });
-  
-=======
-  })
+  });
 
   tt.test('_clear is not called on keydown (tab), no focus trap', function(t){
     t.plan(3);
@@ -226,6 +222,5 @@
     t.end();
   });
 
->>>>>>> 4c31226d
   tt.end();
 });