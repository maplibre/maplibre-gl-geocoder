'use strict';

var once = require('lodash.once');
var MapboxGeocoder = require('../lib/index');
var mapboxgl = require('mapbox-gl');
var test = require('tape');
var sinon = require('sinon');

mapboxgl.accessToken = process.env.MapboxAccessToken;

test('Geocoder#inputControl', function(tt) {
  var container, map, geocoder;

  var changeEvent = document.createEvent('HTMLEvents');
  changeEvent.initEvent('change', true, false);

  var clickEvent = document.createEvent('HTMLEvents');
  clickEvent.initEvent('click', true, false);

  function setup(opts) {
    opts = opts || {};
    opts.accessToken = mapboxgl.accessToken;
    opts.enableEventLogging = false;
    container = document.createElement('div');
    map = new mapboxgl.Map({ container: container });
    geocoder = new MapboxGeocoder(opts);
    map.addControl(geocoder);
  }

  tt.test('input', function(t) {
    setup({
      types: 'place',
      mapboxgl: mapboxgl
    });
    var inputEl = container.querySelector('.mapboxgl-ctrl-geocoder input');
    var clearEl = container.querySelector('.mapboxgl-ctrl-geocoder button');

    t.plan(9);

    geocoder.on(
      'loading',
      once(function(e) {
        t.pass('load event was emitted');
        t.equals(e.query, '-79,43', 'loading event passes query parameter');
      })
    );

    geocoder.on(
      'result',
      once(function() {
        t.ok(inputEl.value, 'value populates in input');
        t.ok(geocoder.mapMarker, 'a marker is created to show the selection')
        clearEl.dispatchEvent(clickEvent);
      })
    );

    geocoder.on(
      'clear',
      once(function() {
        t.pass('input was cleared');
        t.equals(geocoder.fresh, false, 'the geocoder is fresh again')
        t.equals(geocoder.mapMarker, null, 'the marker was reset on clear')

        geocoder.setInput('Paris');
        t.equals(inputEl.value, 'Paris', 'value populates in input');

        geocoder.setInput('90,45');
        t.equals(
          inputEl.value,
          '90,45',
          'valid LngLat value populates in input'
        );
        t.end();
      })
    );

    geocoder.query('-79,43');
  });

  tt.test('placeholder', function(t) {
    t.plan(1);
    setup({ placeholder: 'foo to the bar' });
    t.equal(
      map.getContainer().querySelector('.mapboxgl-ctrl-geocoder input')
        .placeholder,
      'foo to the bar',
      'placeholder is custom'
    );
    t.end();
  });

  tt.test('get language when a language is provided in the options', function(t){
    t.plan(1);
    setup({language: 'en-UK'});
    t.equals(geocoder.options.language, 'en-UK', 'uses the right language when set directly as an option');
  });

  tt.test('get language when a language obtained from the browser', function(t){
    t.plan(3);
    setup({});
    t.ok(geocoder.options.language, 'language is defined');
    t.ok(typeof(geocoder.options.language), 'string', 'language is defined  as a string');
    t.ok(geocoder.options.language.split("-").length, 2, 'language is defined as an iso tag with a subtag');
  })


  tt.test('placeholder language localization', function(t){
    t.plan(1);
    setup({language: 'de-DE'});
    t.equal(
      map.getContainer().querySelector('.mapboxgl-ctrl-geocoder input')
        .placeholder,
      'Suche',
      'placeholder is localized based on language'
    );
    t.end();
  });

  tt.test('placeholder language localization with more than one language specified', function(t){
    t.plan(1);
    setup({language: 'de-DE,lv'});
    t.equal(
      map.getContainer().querySelector('.mapboxgl-ctrl-geocoder input')
        .placeholder,
      'Suche',
      'placeholder is localized based on language'
    );
    t.end();
  });

  tt.test('clear is not called on keydown (tab), no focus trap', function(t){
    t.plan(3);
    setup({});

    var inputEl = container.querySelector('.mapboxgl-ctrl-geocoder input');
    var focusSpy = sinon.spy(inputEl, 'focus');
    inputEl.focus();
    t.equal(focusSpy.called, true, 'input is focused');
    var keySpy = sinon.spy(geocoder,'_onKeyDown');
    var clearSpy = sinon.spy(geocoder, 'clear');
    geocoder._onKeyDown(new KeyboardEvent('keydown',{ code: 9, keyCode: 9 }));
    t.equal(keySpy.called, true, '_onKeyDown called');
    t.equal(clearSpy.called, false, 'clear should not be called');

    t.end();
  });

  tt.test('clear is called on keydown (not tab)', function(t){
    t.plan(3);
    setup({});

    var inputEl = container.querySelector('.mapboxgl-ctrl-geocoder input');
    var focusSpy = sinon.spy(inputEl, 'focus');
    inputEl.focus();
    t.equal(focusSpy.called, true, 'input is focused');
    var keySpy = sinon.spy(geocoder,'_onKeyDown');
    var clearSpy = sinon.spy(geocoder, 'clear');
    geocoder._onKeyDown(new KeyboardEvent('keydown',{ code: 1, keyCode: 1 }));
    t.equal(keySpy.called, true, '_onKeyDown called');
    t.equal(clearSpy.called, true, 'clear should be called');

    t.end();
  });

  tt.test('options.clearAndBlurOnEsc=true clears and blurs on escape', function(t) {
    t.plan(4);
    setup({
      clearAndBlurOnEsc: true
    });
    var inputEl = container.querySelector('.mapboxgl-ctrl-geocoder input');
    var focusSpy = sinon.spy(inputEl, 'focus');
    var blurSpy = sinon.spy(inputEl, 'blur');

    inputEl.focus();
    t.equal(focusSpy.called, true, 'input is focused');

    geocoder.setInput('testval');
    t.equal(inputEl.value, 'testval');

    geocoder._onKeyDown(new KeyboardEvent('keydown',{ code: 1, keyCode: 27 }));

    t.equal(inputEl.value, '', 'value is cleared');
    t.equal(blurSpy.called, true, 'input is blurred');

    t.end();
  });

  tt.test('options.clearAndBlurOnEsc=false does not clear and blur on escape', function(t) {
    t.plan(2);
    setup({
      clearAndBlurOnEsc: false
    });
    var inputEl = container.querySelector('.mapboxgl-ctrl-geocoder input');
    var focusSpy = sinon.spy(inputEl, 'focus');
    var blurSpy = sinon.spy(inputEl, 'blur');

    inputEl.focus();
    t.equal(focusSpy.called, true, 'input is focused');

    geocoder._onKeyDown(new KeyboardEvent('keydown',{ code: 1, keyCode: 27 }));

    t.equal(blurSpy.called, false, 'input is still focused');

    t.end();
  });

  tt.test('options.collapsed=true', function(t) {
    t.plan(1);
    setup({
      collapsed: true
    });
    var wrapper = container.querySelector('.mapboxgl-ctrl-geocoder');
    t.equal(wrapper.classList.contains('mapboxgl-ctrl-geocoder--collapsed'), true, 'mapboxgl-ctrl-geocoder has `mapboxgl-ctrl-geocoder--collapsed` class');
    t.end();
  });

  tt.test('options.collapsed=true, focus', function(t) {
    t.plan(1);
    setup({
      collapsed: true
    });
    var wrapper = container.querySelector('.mapboxgl-ctrl-geocoder');
    var inputEl = container.querySelector('.mapboxgl-ctrl-geocoder input');
    // focus input, remove mapboxgl-ctrl-geocoder--collapsed
    var focusEvent = document.createEvent('Event');
    focusEvent.initEvent("focus", true, true);
    inputEl.dispatchEvent(focusEvent);
    t.equal(wrapper.classList.contains('mapboxgl-ctrl-geocoder--collapsed'), false, 'mapboxgl-ctrl-geocoder does not have `mapboxgl-ctrl-geocoder--collapsed` class when inputEl in focus');
    t.end();
  });


  // This test is imperfect, because I cannot get smokestack to call the blur
  // listener no matter what I do. As a workaround, I'm:
  // 1. Testing that the option was set correctly.
  // 2. directly calling _clearOnBlur and asserting that it behaves as expected.
  tt.test('options.clearOnBlur=true', function(t) {
    t.plan(5);
    setup({
      clearOnBlur: true
    });
    t.equal(geocoder.options.clearOnBlur, true);

    var inputEl = container.querySelector('.mapboxgl-ctrl-geocoder input');
    var focusSpy = sinon.spy(inputEl, 'focus');

    geocoder.setInput('testval');
    t.equal(inputEl.value, 'testval');

    inputEl.focus();

    // Call _clearOnBlur(), without a relatedTarget;
    geocoder._clearOnBlur({
      relatedTarget: null,
      preventDefault: function() {
        return null;
      }
    });

    t.equal(inputEl.value, 'testval', 'not yet cleared');

    // Directly call _clearOnBlur(), with a relatedTarget;
    geocoder._clearOnBlur({
      relatedTarget: document.body,
      preventDefault: function() {
        return null;
      }
    });

    t.equal(focusSpy.calledOnce, true), 'called once, focus should not get re-set on input';
    t.equal(inputEl.value, '', 'cleared');
    t.end();

  });

  tt.test('options.clearOnBlur=false by default', function(t) {
    t.plan(1);
    setup();
    t.equal(geocoder.options.clearOnBlur, false);
    t.end();
  });

  tt.test('options.collapsed=true, hover', function(t) {
    t.plan(1);
    setup({
      collapsed: true
    });
    var wrapper = container.querySelector('.mapboxgl-ctrl-geocoder');
    // hover input, remove mapboxgl-ctrl-geocoder--collapsed
    var hoverEvent = document.createEvent('Event');
    hoverEvent.initEvent("mouseenter", true, true);
    wrapper.dispatchEvent(hoverEvent);
    t.equal(wrapper.classList.contains('mapboxgl-ctrl-geocoder--collapsed'), false, 'mapboxgl-ctrl-geocoder does not have `mapboxgl-ctrl-geocoder--collapsed` class when wrapper hovered');
    t.end();
  });

  tt.test('options.collapsed=false', function(t) {
    t.plan(1);
    setup({
      collapsed: false
    });
    var wrapper = container.querySelector('.mapboxgl-ctrl-geocoder');
    t.equal(wrapper.classList.contains('mapboxgl-ctrl-geocoder--collapsed'), false, 'mapboxgl-ctrl-geocoder does not have `mapboxgl-ctrl-geocoder--collapsed` class');
    t.end();
  });

  tt.test('createIcon', function(t) {
    t.plan(1);
    setup({ });
    var icon = geocoder.createIcon('search', '<path/>');
    t.equal(
      icon.outerHTML,
      '<svg class="mapboxgl-ctrl-geocoder--icon mapboxgl-ctrl-geocoder--icon-search" viewBox="0 0 18 18" xml:space="preserve" width="18" height="18"><path></path></svg>',
      'creates an svg given the class name and path'
    );
    t.end();
  });

  tt.test('clear method can be overwritten', function(t) {
    t.plan(1);
    setup({ });
    geocoder.clear = function(ev){
      console.log(ev);
    }
    var consoleSpy = sinon.spy(console, "log");

    geocoder.clear();
    t.ok(consoleSpy.calledOnce, 'the custom clear method was called');
    t.end();
  });

<<<<<<< HEAD

  tt.test('event deduplication', function(t) {
    setup({
      types: 'place',
      mapboxgl: mapboxgl
    });
    var clearEl = container.querySelector('.mapboxgl-ctrl-geocoder button');

    t.plan(4);

    var checkVal = null;

    geocoder.on(
      'result',
      function() {
        t.equals(typeof geocoder.lastSelected, 'string', 'last selected is a string');
        t.notEqual(geocoder.lastSelected, checkVal, 'last selected has been updated');
        checkVal = geocoder.lastSelected
        clearEl.dispatchEvent(clickEvent);
      }
    );
    geocoder.query('test');
    geocoder.query('usa');
  });

  tt.test('event deduplication even when IDs are shared', function(t) {
    setup({
      types: 'place',
      mapboxgl: mapboxgl
    });
    var clearEl = container.querySelector('.mapboxgl-ctrl-geocoder button');

    t.plan(2);



    var lastID = "test.abc123"

    geocoder.on(
      'result',
      function() {
        t.pass("The test was executed even with duplicate ids")
        var selected = JSON.parse(geocoder.lastSelected);
        selected.id = lastID
        clearEl.dispatchEvent(clickEvent);
      }
    );
    geocoder.query('test');
    geocoder.query('usa');
=======
  tt.test('paste event', function(t) {
    t.plan(1);
    setup({ });
    var pasteEvent = new ClipboardEvent('paste', {
      dataType: 'text/plain', 
      data: 'Golden Gate Bridge'
    })
    var inputEl = container.querySelector('.mapboxgl-ctrl-geocoder input');
    inputEl.dispatchEvent(pasteEvent)

    geocoder.on(
      'results',
      once(function() {
        t.pass("results are returned");
        t.end();
      })
    );
>>>>>>> 002b994b
  });

  tt.end();
});<|MERGE_RESOLUTION|>--- conflicted
+++ resolved
@@ -329,7 +329,6 @@
     t.end();
   });
 
-<<<<<<< HEAD
 
   tt.test('event deduplication', function(t) {
     setup({
@@ -364,8 +363,6 @@
 
     t.plan(2);
 
-
-
     var lastID = "test.abc123"
 
     geocoder.on(
@@ -379,7 +376,8 @@
     );
     geocoder.query('test');
     geocoder.query('usa');
-=======
+  });
+
   tt.test('paste event', function(t) {
     t.plan(1);
     setup({ });
@@ -397,7 +395,6 @@
         t.end();
       })
     );
->>>>>>> 002b994b
   });
 
   tt.end();
