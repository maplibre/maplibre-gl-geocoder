--- conflicted
+++ resolved
@@ -1,10 +1,7 @@
 ## Master
-<<<<<<< HEAD
 
 - `trackProximity` turned on by default [#195](https://github.com/mapbox/mapbox-gl-geocoder/issues/195)
-- `keyevent` event added to Mapbox events manager 
-
-=======
+- Mapbox events upgraded to v0.2.0 for better handling [#212](https://github.com/mapbox/mapbox-gl-geocoder/pull/212)
 - Support for the Mapbox GL JS 0.47.0 API. This is compatible with 0.47.0 and later, and may not be compatible with earlier versions.
 - Pass `flyTo` options to the map on result selection on both map#flyTo and map#fitBounds operations [#214](https://github.com/mapbox/mapbox-gl-geocoder/pull/214)  and [#227](https://github.com/mapbox/mapbox-gl-geocoder/pull/227)
 - Obtain language from user's browser settings [#195](https://github.com/mapbox/mapbox-gl-geocoder/issues/195)
@@ -26,7 +23,6 @@
 
 - Reduce bundle size by removing unnecessary dependencies needed for event logging [#188](https://github.com/mapbox/mapbox-gl-geocoder/issues/188)
 - Fix IE11 bug originating from event logging [#194](https://github.com/mapbox/mapbox-gl-geocoder/issues/194)
->>>>>>> 41dc4f92
 
 ## v3.1.4
 
