## Unreleased
- Obtain language from user's browser settings [#195](https://github.com/mapbox/mapbox-gl-geocoder/issues/195)
- Localize placeholder based on language set in constructor options [#150](https://github.com/mapbox/mapbox-gl-geocoder/issues/150)
- `trackProximity` turned on by default [#195](https://github.com/mapbox/mapbox-gl-geocoder/issues/195)
- Bump suggestions to v1.3.4
<<<<<<< HEAD
- Remove hardcoded IDs in bounding box exception list
=======
- Fix duplicate event bug
>>>>>>> eff493c4

## v3.1.4

- Emit a `clear` event when the user backspaces into an empty search bar or selects all existing text and deletes it.


## v3.1.3

- Fix bug where events were logging -1 as resultIndex

## v3.1.2

- Enable interaction event logging

### v3.1.1

- [bug] Ensures proximity is passed to client [#180](https://github.com/mapbox/mapbox-gl-geocoder/pull/180)

### v3.1.0

- Makes `reverseGeocode` an option (defaults to false) [#177](https://github.com/mapbox/mapbox-gl-geocoder/pull/177)
- Fixes string parsing for multiple values passed to `countries`, `types`, and `languages` [#177](https://github.com/mapbox/mapbox-gl-geocoder/pull/177)
- More generous coordinate parsing for reverse geocodes [#177](https://github.com/mapbox/mapbox-gl-geocoder/pull/177)

### v3.0.1

- Increment version to publish public package

### v3.0.0

- Uses mapbox-sdk-js to handle the client [#175](https://github.com/mapbox/mapbox-gl-geocoder/pull/175)
- Adds support for reverse geocoding [#175](https://github.com/mapbox/mapbox-gl-geocoder/pull/175)
- Supports custom origin [#175](https://github.com/mapbox/mapbox-gl-geocoder/pull/175)
- Adds `reverseMode` as an option for sorting results [#175](https://github.com/mapbox/mapbox-gl-geocoder/pull/175)

Breaking changes:

- `country` is now `countries` for options to pass into geocoder

### v2.3.0

- Add trackProximity option [#151](https://github.com/mapbox/mapbox-gl-geocoder/pull/151)
- Always fit to bbox if exists in Geocoding API response [#148](https://github.com/mapbox/mapbox-gl-geocoder/pull/148)

### v2.2.0

- Add filter option [#133](https://github.com/mapbox/mapbox-gl-geocoder/pull/133)
- Add localGeocoder option [#136](https://github.com/mapbox/mapbox-gl-geocoder/pull/136)
- Check for shadowRoot retargeting for keypressdown event [#134](https://github.com/mapbox/mapbox-gl-geocoder/pull/134)

### v2.1.2

- Bump suggestions version which includes:
   - [bug] prevent form submission on selecting a result from the list [#15](https://github.com/tristen/suggestions/pull/15)
   - [bug] ensure paste events open list [#17](https://github.com/tristen/suggestions/pull/17)
   - [bug] use mouseup rather than mousedown for list selection [#18](https://github.com/tristen/suggestions/pull/18)

### v2.1.1

- Adds option for language parameter [#126](https://github.com/mapbox/mapbox-gl-geocoder/pull/126).

### v2.1.0

- Different background colors for hover and active states [#110](https://github.com/mapbox/mapbox-gl-geocoder/pull/110)
- Add limit and minLength options [#103](https://github.com/mapbox/mapbox-gl-geocoder/pull/103)
- Add query parameter to loading event [#102](https://github.com/mapbox/mapbox-gl-geocoder/pull/102)
- Add automatic deployment to s3 [#100](https://github.com/mapbox/mapbox-gl-geocoder/pull/100)
- Move package to @mapbox namespace [#90](https://github.com/mapbox/mapbox-gl-geocoder/pull/90)
- Various bug and documentation fixes

### v2.0.1

- Add `.onRemove` method to be used by the Mapbox GL JS [IControl API](https://www.mapbox.com/mapbox-gl-js/api/#IControl#onRemove)

### v2.0.0

- Support for the Mapbox GL JS 0.27.0 API. This is compatible with 0.27.0
  and later, and not compatible with earlier versions.

Breaking changes:

- `setInput` and `query` methods no longer accept a `[lng, lat]` array. If you'd
  like to search for a location and you have that data as `[lng, lat]`, call
  `.join()` on the array before passing it to the geocoder control.
- `container` option removed - attaching the control outside of the map is no longer supported
- `position` option removed - the `addControl` method now specifies the position
- `proximity` option is now specified as a `{ longitude, latitude }` object instead of a two-element array
- Other geocoder options match the API of the Mapbox JavaScript SDK
- `.fire` method removed
- Now exports `MapboxGeocoder` rather than attaches to `mapbox.Geocoder`

### v1.3.2

- Eliminate reliance on mapboxgl.util in preparation for [mapbox-gl-js#1408](https://github.com/mapbox/mapbox-gl-js/issues/1408)
- Fix debounce timing bug (https://github.com/mapbox/mapbox-gl-geocoder/issues/64)
- Provide reasonable exceptions to country bboxes when `flyTo=true`

### v1.3.1

- [BUG] Bump `suggestions@v1.3.1` to fix lagged results [#48](https://github.com/mapbox/mapbox-gl-geocoder/issues/48)
minified library.
- [BUG] Fix mapboxgl check [#53](https://github.com/mapbox/mapbox-gl-geocoder/issues/53)

### v1.3.0

- [FEATURE] Add option `bbox` to limit suggestions to a given bounds. [#43](https://github.com/mapbox/mapbox-gl-geocoder/issues/43)
- [INTERNAL] Drop [request](https://www.npmjs.com/package/request) for plain `xmlhttprequest`. This was effecting the filesize of the
minified library.

### v1.2.0

- [BUG] Broken `flyTo` animation when a country is selected. [#44](https://github.com/mapbox/mapbox-gl-geocoder/issues/44)
- [BUG] Wrap mapboxgl.utils.wrap when coordinates are passed to query method. [#45](https://github.com/mapbox/mapbox-gl-geocoder/issues/45)
- [FEATURE] Add a `results` event when geocoder returns results. [#39](https://github.com/mapbox/mapbox-gl-geocoder/issues/39)
- [FEATURE] `setInput` method to initialize input without making an API request.

### v1.1.0

- [PERFORMANCE] Swap mapbox-sdk-js out for request
- [FEATURE] Pass a custom zoom option [#33](https://github.com/mapbox/mapbox-gl-geocoder/issues/33)
- [BUG] Dont call query function when input value is empty
- [BUG] Disable geocoder on metaKey keydown event
- [BUG] Drop the poorly supported toggle method
- [BUG] Return error if mapboxgl is not included.
- [BUG] Bump suggestions pkg to support a no filter option [#36](https://github.com/mapbox/mapbox-gl-geocoder/issues/36)

### v1.0.0

- [FEATURE] Disable `map.flyTo` option [#20](https://github.com/mapbox/mapbox-gl-geocoder/issues/20)
- [FEATURE] Add placholder option to override the default [#18](https://github.com/mapbox/mapbox-gl-geocoder/issues/18)
- [BREAKING] Drop geocoder prefix from event names [#17](https://github.com/mapbox/mapbox-gl-geocoder/issues/17)
- [UI] Fix styling in IE [#25](https://github.com/mapbox/mapbox-gl-geocoder/issues/25)
- Simplify codebase and dependencies with ES5 syntax [#24](https://github.com/mapbox/mapbox-gl-geocoder/issues/24)

### v0.1.0

- [FEATURE] Add `types` and `country` to options. [#15](https://github.com/mapbox/mapbox-gl-geocoder/pull/15)
- [UI] Styled Geocoder to align better with mapbox-gl-js built-in nav control
- [BUG] Point `main` property in package.json to dist/mapbox-gl-geocoder.js
- [BUG] Remove close action on click event [#9](https://github.com/mapbox/mapbox-gl-geocoder/issues/9)<|MERGE_RESOLUTION|>--- conflicted
+++ resolved
@@ -3,11 +3,8 @@
 - Localize placeholder based on language set in constructor options [#150](https://github.com/mapbox/mapbox-gl-geocoder/issues/150)
 - `trackProximity` turned on by default [#195](https://github.com/mapbox/mapbox-gl-geocoder/issues/195)
 - Bump suggestions to v1.3.4
-<<<<<<< HEAD
 - Remove hardcoded IDs in bounding box exception list
-=======
 - Fix duplicate event bug
->>>>>>> eff493c4
 
 ## v3.1.4
 
