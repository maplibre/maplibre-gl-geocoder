--- conflicted
+++ resolved
@@ -1,13 +1,9 @@
 ## Master
 
 ### Bug fixes 🐛
-<<<<<<< HEAD
 
 - Fix event deduplication [#298](https://github.com/mapbox/mapbox-gl-geocoder/pull/298).
-
-=======
 - Add a paste event handler to ensure that paste events are recognized by the geocoder and trigger searches [#300](https://github.com/mapbox/mapbox-gl-geocoder/pull/300). 
->>>>>>> 002b994b
 
 ## v4.4.2
 
