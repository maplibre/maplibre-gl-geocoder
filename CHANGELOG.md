## Master

<<<<<<< HEAD
### ⚠Breaking Changes ⚠️
- Obtain language from user's browser settings [#195](https://github.com/mapbox/mapbox-gl-geocoder/issues/195)
- Localize placeholder based on language set in constructor options [#150](https://github.com/mapbox/mapbox-gl-geocoder/issues/150)
- `trackProximity` turned on by default [#195](https://github.com/mapbox/mapbox-gl-geocoder/issues/195)


### Features / Improvements 🚀
- Pass `flyTo` options to the map on result selection.
=======
- `trackProximity` turned on by default [#195](https://github.com/mapbox/mapbox-gl-geocoder/issues/195)
- Mapbox events upgraded to v0.2.0 for better handling [#212](https://github.com/mapbox/mapbox-gl-geocoder/pull/212)
- Support for the Mapbox GL JS 0.47.0 API. This is compatible with 0.47.0 and later, and may not be compatible with earlier versions.
- Pass `flyTo` options to the map on result selection on both map#flyTo and map#fitBounds operations [#214](https://github.com/mapbox/mapbox-gl-geocoder/pull/214)  and [#227](https://github.com/mapbox/mapbox-gl-geocoder/pull/227)
- Obtain language from user's browser settings [#195](https://github.com/mapbox/mapbox-gl-geocoder/issues/195)
- Localize placeholder based on language set in constructor options [#150](https://github.com/mapbox/mapbox-gl-geocoder/issues/150)
- `trackProximity` turned on by default [#195](https://github.com/mapbox/mapbox-gl-geocoder/issues/195)
- Bump suggestions to v1.3.4
- Adds the `marker` constructor option that allows adding the selected result to the map as a [marker](https://docs.mapbox.com/mapbox-gl-js/api/#marker). Adding the marker to the map is now the default behavior. [#219](https://github.com/mapbox/mapbox-gl-geocoder/pull/219). 
- Upgrade dev dependencies
- Remove hardcoded IDs in bounding box exception list
- Fix duplicate event bug
- Fix trapped focus [#220](https://github.com/mapbox/mapbox-gl-geocoder/issues/220)
- Add `get` and `set` methods for constructor options [#226](https://github.com/mapbox/mapbox-gl-geocoder/pull/226)
>>>>>>> 4431b043
- Add `collapsed` option to collapse the geocoder controller into a button until hovered or focused [#222](https://github.com/mapbox/mapbox-gl-geocoder/issues/222)

### Bug Fixes 🐛
- Upgrade dev dependencies [#216](https://github.com/mapbox/mapbox-gl-geocoder/pull/216)
- Remove hardcoded IDs in bounding box exception list [#217](https://github.com/mapbox/mapbox-gl-geocoder/pull/217)
- Fix double map `moveend` event [#229](https://github.com/mapbox/mapbox-gl-geocoder/pull/229)
- Fix duplicate `result` event bug [#218](https://github.com/mapbox/mapbox-gl-geocoder/pull/218)
- Fix trapped focus bug [#220](https://github.com/mapbox/mapbox-gl-geocoder/issues/220)


## v3.1.6
-  Resolve npm publish failure

## v3.1.5

- Reduce bundle size by removing unnecessary dependencies needed for event logging [#188](https://github.com/mapbox/mapbox-gl-geocoder/issues/188)
- Fix IE11 bug originating from event logging [#194](https://github.com/mapbox/mapbox-gl-geocoder/issues/194)

## v3.1.4

- Emit a `clear` event when the user backspaces into an empty search bar or selects all existing text and deletes it.


## v3.1.3

- Fix bug where events were logging -1 as resultIndex

## v3.1.2

- Enable interaction event logging

### v3.1.1

- [bug] Ensures proximity is passed to client [#180](https://github.com/mapbox/mapbox-gl-geocoder/pull/180)

### v3.1.0

- Makes `reverseGeocode` an option (defaults to false) [#177](https://github.com/mapbox/mapbox-gl-geocoder/pull/177)
- Fixes string parsing for multiple values passed to `countries`, `types`, and `languages` [#177](https://github.com/mapbox/mapbox-gl-geocoder/pull/177)
- More generous coordinate parsing for reverse geocodes [#177](https://github.com/mapbox/mapbox-gl-geocoder/pull/177)

### v3.0.1

- Increment version to publish public package

### v3.0.0

- Uses mapbox-sdk-js to handle the client [#175](https://github.com/mapbox/mapbox-gl-geocoder/pull/175)
- Adds support for reverse geocoding [#175](https://github.com/mapbox/mapbox-gl-geocoder/pull/175)
- Supports custom origin [#175](https://github.com/mapbox/mapbox-gl-geocoder/pull/175)
- Adds `reverseMode` as an option for sorting results [#175](https://github.com/mapbox/mapbox-gl-geocoder/pull/175)

Breaking changes:

- `country` is now `countries` for options to pass into geocoder

### v2.3.0

- Add trackProximity option [#151](https://github.com/mapbox/mapbox-gl-geocoder/pull/151)
- Always fit to bbox if exists in Geocoding API response [#148](https://github.com/mapbox/mapbox-gl-geocoder/pull/148)

### v2.2.0

- Add filter option [#133](https://github.com/mapbox/mapbox-gl-geocoder/pull/133)
- Add localGeocoder option [#136](https://github.com/mapbox/mapbox-gl-geocoder/pull/136)
- Check for shadowRoot retargeting for keypressdown event [#134](https://github.com/mapbox/mapbox-gl-geocoder/pull/134)

### v2.1.2

- Bump suggestions version which includes:
   - [bug] prevent form submission on selecting a result from the list [#15](https://github.com/tristen/suggestions/pull/15)
   - [bug] ensure paste events open list [#17](https://github.com/tristen/suggestions/pull/17)
   - [bug] use mouseup rather than mousedown for list selection [#18](https://github.com/tristen/suggestions/pull/18)

### v2.1.1

- Adds option for language parameter [#126](https://github.com/mapbox/mapbox-gl-geocoder/pull/126).

### v2.1.0

- Different background colors for hover and active states [#110](https://github.com/mapbox/mapbox-gl-geocoder/pull/110)
- Add limit and minLength options [#103](https://github.com/mapbox/mapbox-gl-geocoder/pull/103)
- Add query parameter to loading event [#102](https://github.com/mapbox/mapbox-gl-geocoder/pull/102)
- Add automatic deployment to s3 [#100](https://github.com/mapbox/mapbox-gl-geocoder/pull/100)
- Move package to @mapbox namespace [#90](https://github.com/mapbox/mapbox-gl-geocoder/pull/90)
- Various bug and documentation fixes

### v2.0.1

- Add `.onRemove` method to be used by the Mapbox GL JS [IControl API](https://www.mapbox.com/mapbox-gl-js/api/#IControl#onRemove)

### v2.0.0

- Support for the Mapbox GL JS 0.27.0 API. This is compatible with 0.27.0
  and later, and not compatible with earlier versions.

Breaking changes:

- `setInput` and `query` methods no longer accept a `[lng, lat]` array. If you'd
  like to search for a location and you have that data as `[lng, lat]`, call
  `.join()` on the array before passing it to the geocoder control.
- `container` option removed - attaching the control outside of the map is no longer supported
- `position` option removed - the `addControl` method now specifies the position
- `proximity` option is now specified as a `{ longitude, latitude }` object instead of a two-element array
- Other geocoder options match the API of the Mapbox JavaScript SDK
- `.fire` method removed
- Now exports `MapboxGeocoder` rather than attaches to `mapbox.Geocoder`

### v1.3.2

- Eliminate reliance on mapboxgl.util in preparation for [mapbox-gl-js#1408](https://github.com/mapbox/mapbox-gl-js/issues/1408)
- Fix debounce timing bug (https://github.com/mapbox/mapbox-gl-geocoder/issues/64)
- Provide reasonable exceptions to country bboxes when `flyTo=true`

### v1.3.1

- [BUG] Bump `suggestions@v1.3.1` to fix lagged results [#48](https://github.com/mapbox/mapbox-gl-geocoder/issues/48)
minified library.
- [BUG] Fix mapboxgl check [#53](https://github.com/mapbox/mapbox-gl-geocoder/issues/53)

### v1.3.0

- [FEATURE] Add option `bbox` to limit suggestions to a given bounds. [#43](https://github.com/mapbox/mapbox-gl-geocoder/issues/43)
- [INTERNAL] Drop [request](https://www.npmjs.com/package/request) for plain `xmlhttprequest`. This was effecting the filesize of the
minified library.

### v1.2.0

- [BUG] Broken `flyTo` animation when a country is selected. [#44](https://github.com/mapbox/mapbox-gl-geocoder/issues/44)
- [BUG] Wrap mapboxgl.utils.wrap when coordinates are passed to query method. [#45](https://github.com/mapbox/mapbox-gl-geocoder/issues/45)
- [FEATURE] Add a `results` event when geocoder returns results. [#39](https://github.com/mapbox/mapbox-gl-geocoder/issues/39)
- [FEATURE] `setInput` method to initialize input without making an API request.

### v1.1.0

- [PERFORMANCE] Swap mapbox-sdk-js out for request
- [FEATURE] Pass a custom zoom option [#33](https://github.com/mapbox/mapbox-gl-geocoder/issues/33)
- [BUG] Dont call query function when input value is empty
- [BUG] Disable geocoder on metaKey keydown event
- [BUG] Drop the poorly supported toggle method
- [BUG] Return error if mapboxgl is not included.
- [BUG] Bump suggestions pkg to support a no filter option [#36](https://github.com/mapbox/mapbox-gl-geocoder/issues/36)

### v1.0.0

- [FEATURE] Disable `map.flyTo` option [#20](https://github.com/mapbox/mapbox-gl-geocoder/issues/20)
- [FEATURE] Add placholder option to override the default [#18](https://github.com/mapbox/mapbox-gl-geocoder/issues/18)
- [BREAKING] Drop geocoder prefix from event names [#17](https://github.com/mapbox/mapbox-gl-geocoder/issues/17)
- [UI] Fix styling in IE [#25](https://github.com/mapbox/mapbox-gl-geocoder/issues/25)
- Simplify codebase and dependencies with ES5 syntax [#24](https://github.com/mapbox/mapbox-gl-geocoder/issues/24)

### v0.1.0

- [FEATURE] Add `types` and `country` to options. [#15](https://github.com/mapbox/mapbox-gl-geocoder/pull/15)
- [UI] Styled Geocoder to align better with mapbox-gl-js built-in nav control
- [BUG] Point `main` property in package.json to dist/mapbox-gl-geocoder.js
- [BUG] Remove close action on click event [#9](https://github.com/mapbox/mapbox-gl-geocoder/issues/9)<|MERGE_RESOLUTION|>--- conflicted
+++ resolved
@@ -1,30 +1,17 @@
 ## Master
 
-<<<<<<< HEAD
-### ⚠Breaking Changes ⚠️
+### Breaking Changes ⚠️
+- Support for the Mapbox GL JS 0.47.0 API. This is compatible with 0.47.0 and later, and may not be compatible with earlier versions [#219](https://github.com/mapbox/mapbox-gl-geocoder/pull/219).
 - Obtain language from user's browser settings [#195](https://github.com/mapbox/mapbox-gl-geocoder/issues/195)
 - Localize placeholder based on language set in constructor options [#150](https://github.com/mapbox/mapbox-gl-geocoder/issues/150)
 - `trackProximity` turned on by default [#195](https://github.com/mapbox/mapbox-gl-geocoder/issues/195)
 
-
 ### Features / Improvements 🚀
-- Pass `flyTo` options to the map on result selection.
-=======
-- `trackProximity` turned on by default [#195](https://github.com/mapbox/mapbox-gl-geocoder/issues/195)
 - Mapbox events upgraded to v0.2.0 for better handling [#212](https://github.com/mapbox/mapbox-gl-geocoder/pull/212)
-- Support for the Mapbox GL JS 0.47.0 API. This is compatible with 0.47.0 and later, and may not be compatible with earlier versions.
 - Pass `flyTo` options to the map on result selection on both map#flyTo and map#fitBounds operations [#214](https://github.com/mapbox/mapbox-gl-geocoder/pull/214)  and [#227](https://github.com/mapbox/mapbox-gl-geocoder/pull/227)
-- Obtain language from user's browser settings [#195](https://github.com/mapbox/mapbox-gl-geocoder/issues/195)
-- Localize placeholder based on language set in constructor options [#150](https://github.com/mapbox/mapbox-gl-geocoder/issues/150)
-- `trackProximity` turned on by default [#195](https://github.com/mapbox/mapbox-gl-geocoder/issues/195)
-- Bump suggestions to v1.3.4
+- Bump `suggestions` dependency to v1.4.x
 - Adds the `marker` constructor option that allows adding the selected result to the map as a [marker](https://docs.mapbox.com/mapbox-gl-js/api/#marker). Adding the marker to the map is now the default behavior. [#219](https://github.com/mapbox/mapbox-gl-geocoder/pull/219). 
-- Upgrade dev dependencies
-- Remove hardcoded IDs in bounding box exception list
-- Fix duplicate event bug
-- Fix trapped focus [#220](https://github.com/mapbox/mapbox-gl-geocoder/issues/220)
 - Add `get` and `set` methods for constructor options [#226](https://github.com/mapbox/mapbox-gl-geocoder/pull/226)
->>>>>>> 4431b043
 - Add `collapsed` option to collapse the geocoder controller into a button until hovered or focused [#222](https://github.com/mapbox/mapbox-gl-geocoder/issues/222)
 
 ### Bug Fixes 🐛
