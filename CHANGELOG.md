## Master
- Pass `flyTo` options to the map on result selection.
- Obtain language from user's browser settings [#195](https://github.com/mapbox/mapbox-gl-geocoder/issues/195)
- Localize placeholder based on language set in constructor options [#150](https://github.com/mapbox/mapbox-gl-geocoder/issues/150)
- `trackProximity` turned on by default [#195](https://github.com/mapbox/mapbox-gl-geocoder/issues/195)
- Bump suggestions to v1.3.4
<<<<<<< HEAD
- Add constructor properties that allow adding the selected result to the map as a mapbox-gl#marker. Adding the result to the map is now the default behavior. 
=======
- Remove hardcoded IDs in bounding box exception list
- Fix duplicate event bug

## v3.1.6
-  Resolve npm publish failure

## v3.1.5

- Reduce bundle size by removing unnecessary dependencies needed for event logging [#188](https://github.com/mapbox/mapbox-gl-geocoder/issues/188)
- Fix IE11 bug originating from event logging [#194](https://github.com/mapbox/mapbox-gl-geocoder/issues/194)
>>>>>>> 24c82857

## v3.1.4

- Emit a `clear` event when the user backspaces into an empty search bar or selects all existing text and deletes it.


## v3.1.3

- Fix bug where events were logging -1 as resultIndex

## v3.1.2

- Enable interaction event logging

### v3.1.1

- [bug] Ensures proximity is passed to client [#180](https://github.com/mapbox/mapbox-gl-geocoder/pull/180)

### v3.1.0

- Makes `reverseGeocode` an option (defaults to false) [#177](https://github.com/mapbox/mapbox-gl-geocoder/pull/177)
- Fixes string parsing for multiple values passed to `countries`, `types`, and `languages` [#177](https://github.com/mapbox/mapbox-gl-geocoder/pull/177)
- More generous coordinate parsing for reverse geocodes [#177](https://github.com/mapbox/mapbox-gl-geocoder/pull/177)

### v3.0.1

- Increment version to publish public package

### v3.0.0

- Uses mapbox-sdk-js to handle the client [#175](https://github.com/mapbox/mapbox-gl-geocoder/pull/175)
- Adds support for reverse geocoding [#175](https://github.com/mapbox/mapbox-gl-geocoder/pull/175)
- Supports custom origin [#175](https://github.com/mapbox/mapbox-gl-geocoder/pull/175)
- Adds `reverseMode` as an option for sorting results [#175](https://github.com/mapbox/mapbox-gl-geocoder/pull/175)

Breaking changes:

- `country` is now `countries` for options to pass into geocoder

### v2.3.0

- Add trackProximity option [#151](https://github.com/mapbox/mapbox-gl-geocoder/pull/151)
- Always fit to bbox if exists in Geocoding API response [#148](https://github.com/mapbox/mapbox-gl-geocoder/pull/148)

### v2.2.0

- Add filter option [#133](https://github.com/mapbox/mapbox-gl-geocoder/pull/133)
- Add localGeocoder option [#136](https://github.com/mapbox/mapbox-gl-geocoder/pull/136)
- Check for shadowRoot retargeting for keypressdown event [#134](https://github.com/mapbox/mapbox-gl-geocoder/pull/134)

### v2.1.2

- Bump suggestions version which includes:
   - [bug] prevent form submission on selecting a result from the list [#15](https://github.com/tristen/suggestions/pull/15)
   - [bug] ensure paste events open list [#17](https://github.com/tristen/suggestions/pull/17)
   - [bug] use mouseup rather than mousedown for list selection [#18](https://github.com/tristen/suggestions/pull/18)

### v2.1.1

- Adds option for language parameter [#126](https://github.com/mapbox/mapbox-gl-geocoder/pull/126).

### v2.1.0

- Different background colors for hover and active states [#110](https://github.com/mapbox/mapbox-gl-geocoder/pull/110)
- Add limit and minLength options [#103](https://github.com/mapbox/mapbox-gl-geocoder/pull/103)
- Add query parameter to loading event [#102](https://github.com/mapbox/mapbox-gl-geocoder/pull/102)
- Add automatic deployment to s3 [#100](https://github.com/mapbox/mapbox-gl-geocoder/pull/100)
- Move package to @mapbox namespace [#90](https://github.com/mapbox/mapbox-gl-geocoder/pull/90)
- Various bug and documentation fixes

### v2.0.1

- Add `.onRemove` method to be used by the Mapbox GL JS [IControl API](https://www.mapbox.com/mapbox-gl-js/api/#IControl#onRemove)

### v2.0.0

- Support for the Mapbox GL JS 0.27.0 API. This is compatible with 0.27.0
  and later, and not compatible with earlier versions.

Breaking changes:

- `setInput` and `query` methods no longer accept a `[lng, lat]` array. If you'd
  like to search for a location and you have that data as `[lng, lat]`, call
  `.join()` on the array before passing it to the geocoder control.
- `container` option removed - attaching the control outside of the map is no longer supported
- `position` option removed - the `addControl` method now specifies the position
- `proximity` option is now specified as a `{ longitude, latitude }` object instead of a two-element array
- Other geocoder options match the API of the Mapbox JavaScript SDK
- `.fire` method removed
- Now exports `MapboxGeocoder` rather than attaches to `mapbox.Geocoder`

### v1.3.2

- Eliminate reliance on mapboxgl.util in preparation for [mapbox-gl-js#1408](https://github.com/mapbox/mapbox-gl-js/issues/1408)
- Fix debounce timing bug (https://github.com/mapbox/mapbox-gl-geocoder/issues/64)
- Provide reasonable exceptions to country bboxes when `flyTo=true`

### v1.3.1

- [BUG] Bump `suggestions@v1.3.1` to fix lagged results [#48](https://github.com/mapbox/mapbox-gl-geocoder/issues/48)
minified library.
- [BUG] Fix mapboxgl check [#53](https://github.com/mapbox/mapbox-gl-geocoder/issues/53)

### v1.3.0

- [FEATURE] Add option `bbox` to limit suggestions to a given bounds. [#43](https://github.com/mapbox/mapbox-gl-geocoder/issues/43)
- [INTERNAL] Drop [request](https://www.npmjs.com/package/request) for plain `xmlhttprequest`. This was effecting the filesize of the
minified library.

### v1.2.0

- [BUG] Broken `flyTo` animation when a country is selected. [#44](https://github.com/mapbox/mapbox-gl-geocoder/issues/44)
- [BUG] Wrap mapboxgl.utils.wrap when coordinates are passed to query method. [#45](https://github.com/mapbox/mapbox-gl-geocoder/issues/45)
- [FEATURE] Add a `results` event when geocoder returns results. [#39](https://github.com/mapbox/mapbox-gl-geocoder/issues/39)
- [FEATURE] `setInput` method to initialize input without making an API request.

### v1.1.0

- [PERFORMANCE] Swap mapbox-sdk-js out for request
- [FEATURE] Pass a custom zoom option [#33](https://github.com/mapbox/mapbox-gl-geocoder/issues/33)
- [BUG] Dont call query function when input value is empty
- [BUG] Disable geocoder on metaKey keydown event
- [BUG] Drop the poorly supported toggle method
- [BUG] Return error if mapboxgl is not included.
- [BUG] Bump suggestions pkg to support a no filter option [#36](https://github.com/mapbox/mapbox-gl-geocoder/issues/36)

### v1.0.0

- [FEATURE] Disable `map.flyTo` option [#20](https://github.com/mapbox/mapbox-gl-geocoder/issues/20)
- [FEATURE] Add placholder option to override the default [#18](https://github.com/mapbox/mapbox-gl-geocoder/issues/18)
- [BREAKING] Drop geocoder prefix from event names [#17](https://github.com/mapbox/mapbox-gl-geocoder/issues/17)
- [UI] Fix styling in IE [#25](https://github.com/mapbox/mapbox-gl-geocoder/issues/25)
- Simplify codebase and dependencies with ES5 syntax [#24](https://github.com/mapbox/mapbox-gl-geocoder/issues/24)

### v0.1.0

- [FEATURE] Add `types` and `country` to options. [#15](https://github.com/mapbox/mapbox-gl-geocoder/pull/15)
- [UI] Styled Geocoder to align better with mapbox-gl-js built-in nav control
- [BUG] Point `main` property in package.json to dist/mapbox-gl-geocoder.js
- [BUG] Remove close action on click event [#9](https://github.com/mapbox/mapbox-gl-geocoder/issues/9)<|MERGE_RESOLUTION|>--- conflicted
+++ resolved
@@ -4,9 +4,7 @@
 - Localize placeholder based on language set in constructor options [#150](https://github.com/mapbox/mapbox-gl-geocoder/issues/150)
 - `trackProximity` turned on by default [#195](https://github.com/mapbox/mapbox-gl-geocoder/issues/195)
 - Bump suggestions to v1.3.4
-<<<<<<< HEAD
 - Add constructor properties that allow adding the selected result to the map as a mapbox-gl#marker. Adding the result to the map is now the default behavior. 
-=======
 - Remove hardcoded IDs in bounding box exception list
 - Fix duplicate event bug
 
@@ -17,7 +15,6 @@
 
 - Reduce bundle size by removing unnecessary dependencies needed for event logging [#188](https://github.com/mapbox/mapbox-gl-geocoder/issues/188)
 - Fix IE11 bug originating from event logging [#194](https://github.com/mapbox/mapbox-gl-geocoder/issues/194)
->>>>>>> 24c82857
 
 ## v3.1.4
 
