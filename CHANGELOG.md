--- conflicted
+++ resolved
@@ -8,8 +8,6 @@
 - Remove hardcoded IDs in bounding box exception list
 - Fix duplicate event bug
 
-<<<<<<< HEAD
-=======
 ## v3.1.6
 -  Resolve npm publish failure
 
@@ -18,7 +16,6 @@
 - Reduce bundle size by removing unnecessary dependencies needed for event logging [#188](https://github.com/mapbox/mapbox-gl-geocoder/issues/188)
 - Fix IE11 bug originating from event logging [#194](https://github.com/mapbox/mapbox-gl-geocoder/issues/194)
 
->>>>>>> 24c82857
 ## v3.1.4
 
 - Emit a `clear` event when the user backspaces into an empty search bar or selects all existing text and deletes it.
