## Master
<<<<<<< HEAD
- Support for the Mapbox GL JS 0.47.0 API. This is compatible with 0.47.0 and later, and may not be compatible with earlier versions.
- Pass `flyTo` options to the map on result selection.
=======
- Pass `flyTo` options to the map on result selection on both map#flyTo and map#fitBounds operations [#214](https://github.com/mapbox/mapbox-gl-geocoder/pull/214)  and [#227](https://github.com/mapbox/mapbox-gl-geocoder/pull/227)
>>>>>>> ee926a23
- Obtain language from user's browser settings [#195](https://github.com/mapbox/mapbox-gl-geocoder/issues/195)
- Localize placeholder based on language set in constructor options [#150](https://github.com/mapbox/mapbox-gl-geocoder/issues/150)
- `trackProximity` turned on by default [#195](https://github.com/mapbox/mapbox-gl-geocoder/issues/195)
- Bump suggestions to v1.3.4
- Adds the `marker` constructor option that allows adding the selected result to the map as a [marker](https://docs.mapbox.com/mapbox-gl-js/api/#marker). Adding the marker to the map is now the default behavior. [#219](https://github.com/mapbox/mapbox-gl-geocoder/pull/219). 
- Upgrade dev dependencies
- Remove hardcoded IDs in bounding box exception list
- Fix duplicate event bug
- Fix trapped focus [#220](https://github.com/mapbox/mapbox-gl-geocoder/issues/220)
- Add `get` and `set` methods for constructor options [#226](https://github.com/mapbox/mapbox-gl-geocoder/pull/226)
- Add `collapsed` option to collapse the geocoder controller into a button until hovered or focused [#222](https://github.com/mapbox/mapbox-gl-geocoder/issues/222)

## v3.1.6
-  Resolve npm publish failure

## v3.1.5

- Reduce bundle size by removing unnecessary dependencies needed for event logging [#188](https://github.com/mapbox/mapbox-gl-geocoder/issues/188)
- Fix IE11 bug originating from event logging [#194](https://github.com/mapbox/mapbox-gl-geocoder/issues/194)

## v3.1.4

- Emit a `clear` event when the user backspaces into an empty search bar or selects all existing text and deletes it.


## v3.1.3

- Fix bug where events were logging -1 as resultIndex

## v3.1.2

- Enable interaction event logging

### v3.1.1

- [bug] Ensures proximity is passed to client [#180](https://github.com/mapbox/mapbox-gl-geocoder/pull/180)

### v3.1.0

- Makes `reverseGeocode` an option (defaults to false) [#177](https://github.com/mapbox/mapbox-gl-geocoder/pull/177)
- Fixes string parsing for multiple values passed to `countries`, `types`, and `languages` [#177](https://github.com/mapbox/mapbox-gl-geocoder/pull/177)
- More generous coordinate parsing for reverse geocodes [#177](https://github.com/mapbox/mapbox-gl-geocoder/pull/177)

### v3.0.1

- Increment version to publish public package

### v3.0.0

- Uses mapbox-sdk-js to handle the client [#175](https://github.com/mapbox/mapbox-gl-geocoder/pull/175)
- Adds support for reverse geocoding [#175](https://github.com/mapbox/mapbox-gl-geocoder/pull/175)
- Supports custom origin [#175](https://github.com/mapbox/mapbox-gl-geocoder/pull/175)
- Adds `reverseMode` as an option for sorting results [#175](https://github.com/mapbox/mapbox-gl-geocoder/pull/175)

Breaking changes:

- `country` is now `countries` for options to pass into geocoder

### v2.3.0

- Add trackProximity option [#151](https://github.com/mapbox/mapbox-gl-geocoder/pull/151)
- Always fit to bbox if exists in Geocoding API response [#148](https://github.com/mapbox/mapbox-gl-geocoder/pull/148)

### v2.2.0

- Add filter option [#133](https://github.com/mapbox/mapbox-gl-geocoder/pull/133)
- Add localGeocoder option [#136](https://github.com/mapbox/mapbox-gl-geocoder/pull/136)
- Check for shadowRoot retargeting for keypressdown event [#134](https://github.com/mapbox/mapbox-gl-geocoder/pull/134)

### v2.1.2

- Bump suggestions version which includes:
   - [bug] prevent form submission on selecting a result from the list [#15](https://github.com/tristen/suggestions/pull/15)
   - [bug] ensure paste events open list [#17](https://github.com/tristen/suggestions/pull/17)
   - [bug] use mouseup rather than mousedown for list selection [#18](https://github.com/tristen/suggestions/pull/18)

### v2.1.1

- Adds option for language parameter [#126](https://github.com/mapbox/mapbox-gl-geocoder/pull/126).

### v2.1.0

- Different background colors for hover and active states [#110](https://github.com/mapbox/mapbox-gl-geocoder/pull/110)
- Add limit and minLength options [#103](https://github.com/mapbox/mapbox-gl-geocoder/pull/103)
- Add query parameter to loading event [#102](https://github.com/mapbox/mapbox-gl-geocoder/pull/102)
- Add automatic deployment to s3 [#100](https://github.com/mapbox/mapbox-gl-geocoder/pull/100)
- Move package to @mapbox namespace [#90](https://github.com/mapbox/mapbox-gl-geocoder/pull/90)
- Various bug and documentation fixes

### v2.0.1

- Add `.onRemove` method to be used by the Mapbox GL JS [IControl API](https://www.mapbox.com/mapbox-gl-js/api/#IControl#onRemove)

### v2.0.0

- Support for the Mapbox GL JS 0.27.0 API. This is compatible with 0.27.0
  and later, and not compatible with earlier versions.

Breaking changes:

- `setInput` and `query` methods no longer accept a `[lng, lat]` array. If you'd
  like to search for a location and you have that data as `[lng, lat]`, call
  `.join()` on the array before passing it to the geocoder control.
- `container` option removed - attaching the control outside of the map is no longer supported
- `position` option removed - the `addControl` method now specifies the position
- `proximity` option is now specified as a `{ longitude, latitude }` object instead of a two-element array
- Other geocoder options match the API of the Mapbox JavaScript SDK
- `.fire` method removed
- Now exports `MapboxGeocoder` rather than attaches to `mapbox.Geocoder`

### v1.3.2

- Eliminate reliance on mapboxgl.util in preparation for [mapbox-gl-js#1408](https://github.com/mapbox/mapbox-gl-js/issues/1408)
- Fix debounce timing bug (https://github.com/mapbox/mapbox-gl-geocoder/issues/64)
- Provide reasonable exceptions to country bboxes when `flyTo=true`

### v1.3.1

- [BUG] Bump `suggestions@v1.3.1` to fix lagged results [#48](https://github.com/mapbox/mapbox-gl-geocoder/issues/48)
minified library.
- [BUG] Fix mapboxgl check [#53](https://github.com/mapbox/mapbox-gl-geocoder/issues/53)

### v1.3.0

- [FEATURE] Add option `bbox` to limit suggestions to a given bounds. [#43](https://github.com/mapbox/mapbox-gl-geocoder/issues/43)
- [INTERNAL] Drop [request](https://www.npmjs.com/package/request) for plain `xmlhttprequest`. This was effecting the filesize of the
minified library.

### v1.2.0

- [BUG] Broken `flyTo` animation when a country is selected. [#44](https://github.com/mapbox/mapbox-gl-geocoder/issues/44)
- [BUG] Wrap mapboxgl.utils.wrap when coordinates are passed to query method. [#45](https://github.com/mapbox/mapbox-gl-geocoder/issues/45)
- [FEATURE] Add a `results` event when geocoder returns results. [#39](https://github.com/mapbox/mapbox-gl-geocoder/issues/39)
- [FEATURE] `setInput` method to initialize input without making an API request.

### v1.1.0

- [PERFORMANCE] Swap mapbox-sdk-js out for request
- [FEATURE] Pass a custom zoom option [#33](https://github.com/mapbox/mapbox-gl-geocoder/issues/33)
- [BUG] Dont call query function when input value is empty
- [BUG] Disable geocoder on metaKey keydown event
- [BUG] Drop the poorly supported toggle method
- [BUG] Return error if mapboxgl is not included.
- [BUG] Bump suggestions pkg to support a no filter option [#36](https://github.com/mapbox/mapbox-gl-geocoder/issues/36)

### v1.0.0

- [FEATURE] Disable `map.flyTo` option [#20](https://github.com/mapbox/mapbox-gl-geocoder/issues/20)
- [FEATURE] Add placholder option to override the default [#18](https://github.com/mapbox/mapbox-gl-geocoder/issues/18)
- [BREAKING] Drop geocoder prefix from event names [#17](https://github.com/mapbox/mapbox-gl-geocoder/issues/17)
- [UI] Fix styling in IE [#25](https://github.com/mapbox/mapbox-gl-geocoder/issues/25)
- Simplify codebase and dependencies with ES5 syntax [#24](https://github.com/mapbox/mapbox-gl-geocoder/issues/24)

### v0.1.0

- [FEATURE] Add `types` and `country` to options. [#15](https://github.com/mapbox/mapbox-gl-geocoder/pull/15)
- [UI] Styled Geocoder to align better with mapbox-gl-js built-in nav control
- [BUG] Point `main` property in package.json to dist/mapbox-gl-geocoder.js
- [BUG] Remove close action on click event [#9](https://github.com/mapbox/mapbox-gl-geocoder/issues/9)<|MERGE_RESOLUTION|>--- conflicted
+++ resolved
@@ -1,10 +1,6 @@
 ## Master
-<<<<<<< HEAD
 - Support for the Mapbox GL JS 0.47.0 API. This is compatible with 0.47.0 and later, and may not be compatible with earlier versions.
-- Pass `flyTo` options to the map on result selection.
-=======
 - Pass `flyTo` options to the map on result selection on both map#flyTo and map#fitBounds operations [#214](https://github.com/mapbox/mapbox-gl-geocoder/pull/214)  and [#227](https://github.com/mapbox/mapbox-gl-geocoder/pull/227)
->>>>>>> ee926a23
 - Obtain language from user's browser settings [#195](https://github.com/mapbox/mapbox-gl-geocoder/issues/195)
 - Localize placeholder based on language set in constructor options [#150](https://github.com/mapbox/mapbox-gl-geocoder/issues/150)
 - `trackProximity` turned on by default [#195](https://github.com/mapbox/mapbox-gl-geocoder/issues/195)
