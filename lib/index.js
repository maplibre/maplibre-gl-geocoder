--- conflicted
+++ resolved
@@ -8,12 +8,8 @@
 var MapboxClient = require('@mapbox/mapbox-sdk');
 var mbxGeocoder = require('@mapbox/mapbox-sdk/services/geocoding');
 var MapboxEventManager = require('./events');
-<<<<<<< HEAD
-// var subtag = require('subtag');
-=======
 var localization = require('./localization');
 var subtag = require('subtag');
->>>>>>> 1c44b725
 var geocoderService;
 
 /**
@@ -400,7 +396,6 @@
   },
 
   /**
-<<<<<<< HEAD
    * Get the language to use in UI elements and when making search requests
    * 
    * Look first at the explicitly set options otherwise use the browser's language settings
@@ -409,10 +404,11 @@
    */
   getLanguage: function(){
     var browserLocale = navigator.language || navigator.userLanguage || navigator.browserLanguage;
-    console.log(browserLocale);
     return this.options.language || browserLocale;
-=======
-   * Get the text to use as the search bar placeholder
+  },
+
+  /** 
+  * Get the text to use as the search bar placeholder
    * 
    * If placeholder is provided in options, then use options.placeholder
    * Otherwise, if language is provided in options, then use the localized string of the first language if available
@@ -430,7 +426,6 @@
       if (localizedValue)  return localizedValue;
     }
     return 'Search';
->>>>>>> 1c44b725
   },
 
   /**
