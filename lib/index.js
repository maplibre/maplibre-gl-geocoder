'use strict';

var Typeahead = require('suggestions');
var debounce = require('lodash.debounce');
var extend = require('xtend');
var EventEmitter = require('events').EventEmitter;
var exceptions = require('./exceptions');
var MapboxClient = require('@mapbox/mapbox-sdk');
var mbxGeocoder = require('@mapbox/mapbox-sdk/services/geocoding');
var MapboxEventManager = require('./events');
var localization = require('./localization');
var subtag = require('subtag');
var geocoderService;

/**
 * A geocoder component using Mapbox Geocoding API
 * @class MapboxGeocoder
 * @param {Object} options
 * @param {String} options.accessToken Required.
 * @param {String} options.origin Use to set a custom API origin. Defaults to https://api.mapbox.com.
 * @param {Number} [options.zoom=16] On geocoded result what zoom level should the map animate to when a `bbox` isn't found in the response. If a `bbox` is found the map will fit to the `bbox`.
 * @param {Boolean|Object} [options.flyTo] If false, animating the map to a selected result is disabled. If true, animating the map will use the default animation parameters. If an object, the object will be passed to the flyTo map method to specify a custom animation.
 * @param {String} [options.placeholder="Search"] Override the default placeholder attribute value.
 * @param {Object} [options.proximity] a proximity argument: this is
 * a geographical point given as an object with latitude and longitude
 * properties. Search results closer to this point will be given
 * higher priority.
 * @param {Boolean} [options.trackProximity=true] If true, the geocoder proximity will automatically update based on the map view.
 * @param {Boolean} [options.collapsed=false] If true, the geocoder control will collapse until hovered or in focus.
 * @param {Array} [options.bbox] a bounding box argument: this is
 * a bounding box given as an array in the format [minX, minY, maxX, maxY].
 * Search results will be limited to the bounding box.
 * @param {string} [options.countries] a comma separated list of country codes to
 * limit results to specified country or countries.
 * @param {string} [options.types] a comma seperated list of types that filter
 * results to match those specified. See https://docs.mapbox.com/api/search/#data-types
 * for available types.
 * If reverseGeocode is enabled, you should specify one type. If you configure more than one type, the first type will be used.
 * @param {Number} [options.minLength=2] Minimum number of characters to enter before results are shown.
 * @param {Number} [options.limit=5] Maximum number of results to show.
 * @param {string} [options.language] Specify the language to use for response text and query result weighting. Options are IETF language tags comprised of a mandatory ISO 639-1 language code and optionally one or more IETF subtags for country or script. More than one value can also be specified, separated by commas.
 * @param {Function} [options.filter] A function which accepts a Feature in the [Carmen GeoJSON](https://github.com/mapbox/carmen/blob/master/carmen-geojson.md) format to filter out results from the Geocoding API response before they are included in the suggestions list. Return `true` to keep the item, `false` otherwise.
 * @param {Function} [options.localGeocoder] A function accepting the query string which performs local geocoding to supplement results from the Mapbox Geocoding API. Expected to return an Array of GeoJSON Features in the [Carmen GeoJSON](https://github.com/mapbox/carmen/blob/master/carmen-geojson.md) format.
 * @param {'distance'|'score'} [options.reverseMode='distance'] - Set the factors that are used to sort nearby results.
 * @param {boolean} [options.reverseGeocode] Enable reverse geocoding. Defaults to false. Expects coordinates to be lat, lon.
<<<<<<< HEAD
 * @param {Boolean|Object} [options.marker=true]  If `true`, a [Marker](https://docs.mapbox.com/mapbox-gl-js/api/#marker) will be added to the map at the location of the user-selected result using a default set of Marker options.  If the value is an object, the marker will be constructed using these options. If `false`, no marker will be added to the map.
 * @param {Object} [options.mapboxgl] A [mapbox-gl](https://github.com/mapbox/mapbox-gl-js) instance to use when creating [Markers](https://docs.mapbox.com/mapbox-gl-js/api/#marker). Required if `options.marker` is true. 
=======
 * @param {Function} [options.render] A function that specifies how the results should be rendered in the dropdown menu
 * @param {Function} [options.getItemValue] A function that specifies how the selected result should be rendered in the search bar
>>>>>>> 4c31226d
 * @example
 * var geocoder = new MapboxGeocoder({ accessToken: mapboxgl.accessToken });
 * map.addControl(geocoder);
 * @return {MapboxGeocoder} `this`
 *
 */

function MapboxGeocoder(options) {
  this._eventEmitter = new EventEmitter();
  this.options = extend({}, this.options, options);
  this.inputString = '';
  this.fresh = true;
  this.lastSelected = null;
}

MapboxGeocoder.prototype = {
  options: {
    zoom: 16,
    flyTo: true,
    trackProximity: true,
    minLength: 2,
    reverseGeocode: false,
    limit: 5,
    origin: 'https://api.mapbox.com',
<<<<<<< HEAD
    marker: true,
    mapboxgl: null
=======
    collapsed: false,
    getItemValue: function(item) {
      return item.place_name
    },
    render: function(item) {
      var placeName = item.place_name.split(',');
      return '<div class="geocoder-suggestion"><div class="geocoder-suggestion-title">' + placeName[0]+ '</div><div class="geocoder-suggestion-address">' + placeName.splice(1, placeName.length).join(',') + '</div></div>';
    }
>>>>>>> 4c31226d
  },

  onAdd: function(map) {
    this._map = map;

    this.options.language = this.getLanguage();

    geocoderService = mbxGeocoder(
      MapboxClient({
        accessToken: this.options.accessToken,
        origin: this.options.origin
      })
    );

    this.eventManager = new MapboxEventManager(this.options);

    this._onChange = this._onChange.bind(this);
    this._onKeyDown = this._onKeyDown.bind(this);
    this._showButton = this._showButton.bind(this);
    this._hideButton = this._hideButton.bind(this);
    this._onQueryResult = this._onQueryResult.bind(this);
    this._clear = this._clear.bind(this);
    this._updateProximity = this._updateProximity.bind(this);
    this._collapse = this._collapse.bind(this);
    this._unCollapse = this._unCollapse.bind(this);

    var el = (this.container = document.createElement('div'));
    el.className = 'mapboxgl-ctrl-geocoder mapboxgl-ctrl';

    var searchIcon = this.createIcon('search', '<path d="M7.4 2.5c-2.7 0-4.9 2.2-4.9 4.9s2.2 4.9 4.9 4.9c1 0 1.8-.2 2.5-.8l3.7 3.7c.2.2.4.3.8.3.7 0 1.1-.4 1.1-1.1 0-.3-.1-.5-.3-.8L11.4 10c.4-.8.8-1.6.8-2.5.1-2.8-2.1-5-4.8-5zm0 1.6c1.8 0 3.2 1.4 3.2 3.2s-1.4 3.2-3.2 3.2-3.3-1.3-3.3-3.1 1.4-3.3 3.3-3.3z"/>')

    this._inputEl = document.createElement('input');
    this._inputEl.type = 'text';
    this._inputEl.placeholder = this._getPlaceholderText();

    if (this.options.collapsed) {
      this._collapse();
      this.container.addEventListener('mouseenter', this._unCollapse);
      this.container.addEventListener('mouseleave', this._collapse);
      this._inputEl.addEventListener('focus', this._unCollapse);
      this._inputEl.addEventListener('blur', this._collapse);
    }

    this._inputEl.addEventListener('keydown', debounce(this._onKeyDown, 200));
    this._inputEl.addEventListener('change', this._onChange);
    this.container.addEventListener('mouseenter', this._showButton);
    this.container.addEventListener('mouseleave', this._hideButton);

    var actions = document.createElement('div');
    actions.classList.add('geocoder-pin-right');

    this._clearEl = document.createElement('button');
    this._clearEl.setAttribute('aria-label', 'Clear');
    this._clearEl.addEventListener('click', this._clear);

    var buttonIcon = this.createIcon('close', '<path d="M3.8 2.5c-.6 0-1.3.7-1.3 1.3 0 .3.2.7.5.8L7.2 9 3 13.2c-.3.3-.5.7-.5 1 0 .6.7 1.3 1.3 1.3.3 0 .7-.2 1-.5L9 10.8l4.2 4.2c.2.3.7.3 1 .3.6 0 1.3-.7 1.3-1.3 0-.3-.2-.7-.3-1l-4.4-4L15 4.6c.3-.2.5-.5.5-.8 0-.7-.7-1.3-1.3-1.3-.3 0-.7.2-1 .3L9 7.1 4.8 2.8c-.3-.1-.7-.3-1-.3z"/>')
    this._clearEl.appendChild(buttonIcon);

    this._loadingEl = this.createIcon('loading', '<path fill="#333" d="M4.4 4.4l.8.8c2.1-2.1 5.5-2.1 7.6 0l.8-.8c-2.5-2.5-6.7-2.5-9.2 0z"/><path opacity=".1" d="M12.8 12.9c-2.1 2.1-5.5 2.1-7.6 0-2.1-2.1-2.1-5.5 0-7.7l-.8-.8c-2.5 2.5-2.5 6.7 0 9.2s6.6 2.5 9.2 0 2.5-6.6 0-9.2l-.8.8c2.2 2.1 2.2 5.6 0 7.7z"/>');

    actions.appendChild(this._clearEl);
    actions.appendChild(this._loadingEl);

    el.appendChild(searchIcon);
    el.appendChild(this._inputEl);
    el.appendChild(actions);

    this._typeahead = new Typeahead(this._inputEl, [], {
      filter: false,
      minLength: this.options.minLength,
      limit: this.options.limit
    });

    this.setRenderFunction(this.options.render);
    this._typeahead.getItemValue = this.options.getItemValue;

    if (this.options.trackProximity) {
      this._updateProximity();
      this._map.on('moveend', this._updateProximity);
    }

    this.mapMarker = null;
    this._handleMarker = this._handleMarker.bind(this);

    this._mapboxgl = this.options.mapboxgl;
    if (!this._mapboxgl && this.options.marker) {
      console.error("No mapboxgl detected in options. Map markers are disabled. Please set options.mapboxgl.");
      this.options.marker = false;
    }

    return el;
  },

  createIcon: function(name, path) {
    var icon = document.createElementNS('http://www.w3.org/2000/svg', 'svg');
    icon.setAttribute('class', 'geocoder-icon geocoder-icon-' + name);
    icon.setAttribute('viewBox', '0 0 18 18');
    icon.setAttribute('xml:space','preserve');
    icon.setAttribute('width', 18);
    icon.setAttribute('height', 18);
    icon.innerHTML = path;
    return icon;
  },

  onRemove: function() {
    this.container.parentNode.removeChild(this.container);

    if (this.options.trackProximity) {
      this._map.off('moveend', this._updateProximity);
    }

    this._removeMarker();

    this._map = null;

    return this;
  },

  _onKeyDown: function(e) {

    // if target has shadowRoot, then get the actual active element inside the shadowRoot
    var target = e.target && e.target.shadowRoot
      ? e.target.shadowRoot.activeElement
      : e.target;
    var value = target ? target.value : '';
    if (!value) {
      this.fresh = true;
      // the user has removed all the text
      if (e.keyCode !== 9) this._clear(e);
      return (this._clearEl.style.display = 'none');
    }

    // TAB, ESC, LEFT, RIGHT, ENTER, UP, DOWN
    if (e.metaKey || [9, 27, 37, 39, 13, 38, 40].indexOf(e.keyCode) !== -1)
      return;

    if (target.value.length >= this.options.minLength) {
      this._geocode(target.value);
    }
  },

  _showButton: function() {
    if (this._typeahead.selected) this._clearEl.style.display = 'block';
  },

  _hideButton: function() {
    if (this._typeahead.selected) this._clearEl.style.display = 'none';
  },

  _onChange: function() {
    var selected = this._typeahead.selected;
    if (selected  && selected.id !== this.lastSelected) {
      this._clearEl.style.display = 'none';
      if (this.options.flyTo) {
        if (selected.properties && !exceptions[selected.properties.short_code] && selected.bbox) {
          var bbox = selected.bbox;
          this._map.fitBounds([[bbox[0], bbox[1]], [bbox[2], bbox[3]]]);
        } else if (selected.properties && exceptions[selected.properties.short_code]) {
          // Certain geocoder search results return (and therefore zoom to fit)
          // an unexpectedly large bounding box: for example, both Russia and the
          // USA span both sides of -180/180, or France includes the island of
          // Reunion in the Indian Ocean. An incomplete list of these exceptions
          // at ./exceptions.json provides "reasonable" bounding boxes as a
          // short-term solution; this may be amended as necessary.
          this._map.fitBounds(exceptions[selected.properties.short_code].bbox);
        } else {
          var defaultFlyOptions = {
            center: selected.center,
            zoom: this.options.zoom
          }
          var flyOptions = extend({}, this.options.flyTo, defaultFlyOptions);
          this._map.flyTo(flyOptions);
        }
      }
<<<<<<< HEAD
      if (this.options.marker && this._mapboxgl){
        this._handleMarker(selected);
      }

      if (selected.id !== this.lastSelected){
        this._eventEmitter.emit('result', { result: selected });
        this.eventManager.select(selected, this);
        this.lastSelected =  selected.id;
      }
=======
      this._eventEmitter.emit('result', { result: selected });
      this.eventManager.select(selected, this);
      this.lastSelected =  selected.id;
>>>>>>> 4c31226d
    }
  },

  _geocode: function(searchInput) {
    this._loadingEl.style.display = 'block';
    this._eventEmitter.emit('loading', { query: searchInput });
    this.inputString = searchInput;
    // Possible config proprerties to pass to client
    var keys = [
      'bbox',
      'limit',
      'proximity',
      'countries',
      'types',
      'language',
      'reverseMode'
    ];
    var self = this;
    // Create config object
    var config = keys.reduce(function(config, key) {
      if (self.options[key]) {
        // countries, types, and language need to be passed in as arrays to client
        // https://github.com/mapbox/mapbox-sdk-js/blob/master/services/geocoding.js#L38-L47
        ['countries', 'types', 'language'].indexOf(key) > -1
          ? (config[key] = self.options[key].split(/[\s,]+/))
          : (config[key] = self.options[key]);

        if (key === 'proximity' && self.options[key] && self.options[key].longitude && self.options[key].latitude) {
          config[key] = [self.options[key].longitude, self.options[key].latitude]
        }
      }
      return config;
    }, {});

    var request;
    // check if searchInput resembles coordinates, and if it does,
    // make the request a reverseGeocode
    if (
      this.options.reverseGeocode &&
      /(-?\d+\.?\d*)[, ]+(-?\d+\.?\d*)[ ]*$/.test(searchInput)
    ) {
      // parse coordinates
      var coords = searchInput.split(/[\s(,)?]+/).map(function(c) {
        return parseFloat(c, 10);
      }).reverse();

      // client only accepts one type for reverseGeocode, so
      // use first config type if one, if not default to poi
      config.types ? [config.types[0]] : ["poi"];
      config = extend(config, { query: coords, limit: 1 });
      request = geocoderService.reverseGeocode(config).send();
    } else {
      config = extend(config, { query: searchInput });
      request = geocoderService.forwardGeocode(config).send();
    }

    var localGeocoderRes = [];
    if (this.options.localGeocoder) {
      localGeocoderRes = this.options.localGeocoder(searchInput);
      if (!localGeocoderRes) {
        localGeocoderRes = [];
      }
    }

    request.then(
      function(response) {
        this._loadingEl.style.display = 'none';

        var res = {};

        if (response.statusCode == '200') {
          res = response.body;
        }

        // supplement Mapbox Geocoding API results with locally populated results
        res.features = res.features
          ? localGeocoderRes.concat(res.features)
          : localGeocoderRes;

        // apply results filter if provided
        if (this.options.filter && res.features.length) {
          res.features = res.features.filter(this.options.filter);
        }

        if (res.features.length) {
          this._clearEl.style.display = 'block';
        } else {
          this._clearEl.style.display = 'none';
          this._typeahead.selected = null;
        }

        res.config = config;
        if (this.fresh){
          this.eventManager.start(this);
          this.fresh = false;
        }
        this._eventEmitter.emit('results', res);
        this._typeahead.update(res.features);
      }.bind(this)
    );

    request.catch(
      function(err) {
        this._loadingEl.style.display = 'none';

        // in the event of an error in the Mapbox Geocoding API still display results from the localGeocoder
        if (localGeocoderRes.length) {
          this._clearEl.style.display = 'block';
        } else {
          this._clearEl.style.display = 'none';
          this._typeahead.selected = null;
        }

        this._eventEmitter.emit('results', { features: localGeocoderRes });
        this._typeahead.update(localGeocoderRes);
        this._eventEmitter.emit('error', { error: err });
      }.bind(this)
    );

    return request;
  },

  _clear: function(ev) {
    if (ev) ev.preventDefault();
    this._inputEl.value = '';
    this._typeahead.selected = null;
    this._typeahead.clear();
    this._onChange();
    this._inputEl.focus();
    this._clearEl.style.display = 'none';
    this._removeMarker();
    this._eventEmitter.emit('clear');
    this.fresh = true;
  },

  _onQueryResult: function(response) {
    var results = response.body;
    if (!results.features.length) return;
    var result = results.features[0];
    this._typeahead.selected = result;
    this._inputEl.value = result.place_name;
    this._onChange();
  },

  _updateProximity: function() {
    // proximity is designed for local scale, if the user is looking at the whole world,
    // it doesn't make sense to factor in the arbitrary centre of the map
    if (this._map.getZoom() > 9) {
      var center = this._map.getCenter().wrap();
      this.setProximity({ longitude: center.lng, latitude: center.lat });
    } else {
      this.setProximity(null);
    }
  },

  _collapse: function() {
    // do not collapse if input is in focus
    if (!this._inputEl.value && this._inputEl !== document.activeElement) this.container.classList.add('geocoder-collapsed');
  },

  _unCollapse: function() {
    this.container.classList.remove('geocoder-collapsed');
  },

  /**
   * Set & query the input
   * @param {string} searchInput location name or other search input
   * @returns {MapboxGeocoder} this
   */
  query: function(searchInput) {
    this._geocode(searchInput).then(this._onQueryResult);
    return this;
  },

  /**
   * Set input
   * @param {string} searchInput location name or other search input
   * @returns {MapboxGeocoder} this
   */
  setInput: function(searchInput) {
    // Set input value to passed value and clear everything else.
    this._inputEl.value = searchInput;
    this._typeahead.selected = null;
    this._typeahead.clear();
    this._onChange();
    return this;
  },

  /**
   * Set proximity
   * @param {Object} proximity The new options.proximity value. This is a geographical point given as an object with latitude and longitude properties.
   * @returns {MapboxGeocoder} this
   */
  setProximity: function(proximity) {
    this.options.proximity = proximity;
    return this;
  },

  /**
   * Get proximity
   * @returns {Object} The geocoder proximity
   */
  getProximity: function() {
    return this.options.proximity;
  },

  /**
   * Set the render function used in the results dropdown
   * @param {Function} fn The function to use as a render function
   * @returns {MapboxGeocoder} this
   */
  setRenderFunction: function(fn){
    if (fn && typeof(fn) == "function"){
      this._typeahead.render = fn;
    }
    return this;
  },

  /**
   * Get the function used to render the results dropdown
   *
   * @returns {Function} the render function
   */
  getRenderFunction: function(){
    return this._typeahead.render;
  },

  /**
   * Get the language to use in UI elements and when making search requests
   *
   * Look first at the explicitly set options otherwise use the browser's language settings
   *
   * @returns {String} The language used by the geocoder
   */
  getLanguage: function(){
    var browserLocale = navigator.language || navigator.userLanguage || navigator.browserLanguage;
    return this.options.language || browserLocale;
  },

  /**
  * Get the text to use as the search bar placeholder
   *
   * If placeholder is provided in options, then use options.placeholder
   * Otherwise, if language is provided in options, then use the localized string of the first language if available
   * Otherwise use the default
   *
   * @returns {String} the value to use as the search bar placeholder
   * @private
   */
  _getPlaceholderText: function(){
    if (this.options.placeholder) return this.options.placeholder;
    if (this.options.language){
      var firstLanguage = this.options.language.split(",")[0];
      var language = subtag.language(firstLanguage);
      var localizedValue = localization.placeholder[language];
      if (localizedValue)  return localizedValue;
    }
    return 'Search';
  },

  /**
   * Handle the placement of a result marking the selected result
   * @private
   * @param {Object} selected the selected geojson feature
   * @returns {MapboxGeocoder} this
   */
  _handleMarker: function(selected){
    // clean up any old marker that might be present
    this._removeMarker();
    var defaultMarkerOptions = {
      color: '#4668F2'
    }
    var markerOptions = extend({}, defaultMarkerOptions, this.options.marker)
    this.mapMarker = new this._mapboxgl.Marker(markerOptions);
    this.mapMarker
      .setLngLat(selected.center)
      .addTo(this._map);
    return this;
  },

  /**
   * Handle the removal of a result marker
   * @private
   */
  _removeMarker: function(){
    if (this.mapMarker){
      this.mapMarker.remove();
      this.mapMarker = null;
    }
  },

  /**
   * Subscribe to events that happen within the plugin.
   * @param {String} type name of event. Available events and the data passed into their respective event objects are:
   *
   * - __clear__ `Emitted when the input is cleared`
   * - __loading__ `{ query } Emitted when the geocoder is looking up a query`
   * - __results__ `{ results } Fired when the geocoder returns a response`
   * - __result__ `{ result } Fired when input is set`
   * - __error__ `{ error } Error as string`
   * @param {Function} fn function that's called when the event is emitted.
   * @returns {MapboxGeocoder} this;
   */
  on: function(type, fn) {
    this._eventEmitter.on(type, fn);
    return this;
  },

  /**
   * Remove an event
   * @returns {MapboxGeocoder} this
   * @param {String} type Event name.
   * @param {Function} fn Function that should unsubscribe to the event emitted.
   */
  off: function(type, fn) {
    this._eventEmitter.removeListener(type, fn);
    return this;
  }
};

module.exports = MapboxGeocoder;<|MERGE_RESOLUTION|>--- conflicted
+++ resolved
@@ -43,13 +43,10 @@
  * @param {Function} [options.localGeocoder] A function accepting the query string which performs local geocoding to supplement results from the Mapbox Geocoding API. Expected to return an Array of GeoJSON Features in the [Carmen GeoJSON](https://github.com/mapbox/carmen/blob/master/carmen-geojson.md) format.
  * @param {'distance'|'score'} [options.reverseMode='distance'] - Set the factors that are used to sort nearby results.
  * @param {boolean} [options.reverseGeocode] Enable reverse geocoding. Defaults to false. Expects coordinates to be lat, lon.
-<<<<<<< HEAD
  * @param {Boolean|Object} [options.marker=true]  If `true`, a [Marker](https://docs.mapbox.com/mapbox-gl-js/api/#marker) will be added to the map at the location of the user-selected result using a default set of Marker options.  If the value is an object, the marker will be constructed using these options. If `false`, no marker will be added to the map.
  * @param {Object} [options.mapboxgl] A [mapbox-gl](https://github.com/mapbox/mapbox-gl-js) instance to use when creating [Markers](https://docs.mapbox.com/mapbox-gl-js/api/#marker). Required if `options.marker` is true. 
-=======
  * @param {Function} [options.render] A function that specifies how the results should be rendered in the dropdown menu
  * @param {Function} [options.getItemValue] A function that specifies how the selected result should be rendered in the search bar
->>>>>>> 4c31226d
  * @example
  * var geocoder = new MapboxGeocoder({ accessToken: mapboxgl.accessToken });
  * map.addControl(geocoder);
@@ -74,10 +71,8 @@
     reverseGeocode: false,
     limit: 5,
     origin: 'https://api.mapbox.com',
-<<<<<<< HEAD
     marker: true,
-    mapboxgl: null
-=======
+    mapboxgl: null,
     collapsed: false,
     getItemValue: function(item) {
       return item.place_name
@@ -86,7 +81,6 @@
       var placeName = item.place_name.split(',');
       return '<div class="geocoder-suggestion"><div class="geocoder-suggestion-title">' + placeName[0]+ '</div><div class="geocoder-suggestion-address">' + placeName.splice(1, placeName.length).join(',') + '</div></div>';
     }
->>>>>>> 4c31226d
   },
 
   onAdd: function(map) {
@@ -261,21 +255,13 @@
           this._map.flyTo(flyOptions);
         }
       }
-<<<<<<< HEAD
       if (this.options.marker && this._mapboxgl){
         this._handleMarker(selected);
       }
 
-      if (selected.id !== this.lastSelected){
-        this._eventEmitter.emit('result', { result: selected });
-        this.eventManager.select(selected, this);
-        this.lastSelected =  selected.id;
-      }
-=======
       this._eventEmitter.emit('result', { result: selected });
       this.eventManager.select(selected, this);
       this.lastSelected =  selected.id;
->>>>>>> 4c31226d
     }
   },
 
