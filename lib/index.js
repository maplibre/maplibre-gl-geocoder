--- conflicted
+++ resolved
@@ -247,12 +247,8 @@
       ? e.target.shadowRoot.activeElement
       : e.target;
     var value = target ? target.value : '';
-<<<<<<< HEAD
 
     this.lastSelected = null;
-=======
-    
->>>>>>> 002b994b
 
     if (!value) {
       this.fresh = true;
