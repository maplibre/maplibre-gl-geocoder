"use strict";

var Typeahead = require("suggestions-list");
var debounce = require("lodash.debounce");
var extend = require("xtend");
var EventEmitter = require("events").EventEmitter;
var exceptions = require("./exceptions");
var localization = require("./localization");
var subtag = require("subtag");

/**
 * A geocoder component that works with maplibre
 * @class MaplibreGeocoder
 * @param {Object} geocoderApi Any geocoder api that supports the functions reverseGeocode and forwardGeocode and returns a response which includes a FeatureCollection of results
 * @param {Object} options
 * @param {Object} [options.maplibregl] A [maplibre-gl](https://github.com/maplibre/maplibre-gl-js) instance to use when creating [Markers](https://maplibre.org/maplibre-gl-js-docs/api/markers/#marker). Required if `options.marker` is `true`.
 * @param {Number} [options.zoom=16] On geocoded result what zoom level should the map animate to when a `bbox` isn't found in the response. If a `bbox` is found the map will fit to the `bbox`.
 * @param {Boolean|Object} [options.flyTo=true] If `false`, animating the map to a selected result is disabled. If `true`, animating the map will use the default animation parameters. If an object, it will be passed as `options` to the map [`flyTo`](https://maplibre.org/maplibre-gl-js-docs/api/map/#map#flyto) or [`fitBounds`](https://maplibre.org/maplibre-gl-js-docs/api/map/#map#fitbounds) method providing control over the animation of the transition.
 * @param {String} [options.placeholder=Search] Override the default placeholder attribute value.
 * @param {Object} [options.proximity] a proximity argument: this is
 * a geographical point given as an object with `latitude` and `longitude`
 * properties. Search results closer to this point will be given
 * higher priority.
 * @param {Boolean} [options.trackProximity=true] If `true`, the geocoder proximity will automatically update based on the map view.
 * @param {Boolean} [options.collapsed=false] If `true`, the geocoder control will collapse until hovered or in focus.
 * @param {Boolean} [options.clearAndBlurOnEsc=false] If `true`, the geocoder control will clear it's contents and blur when user presses the escape key.
 * @param {Boolean} [options.clearOnBlur=false] If `true`, the geocoder control will clear its value when the input blurs.
 * @param {Array} [options.bbox] a bounding box argument: this is
 * a bounding box given as an array in the format `[minX, minY, maxX, maxY]`.
 * Search results will be limited to the bounding box.
 * @param {string} [options.countries] a comma separated list of country codes to
 * limit results to specified country or countries.
 * @param {string} [options.types] a comma seperated list of types that filter
 * results to match those specified. See https://docs.mapbox.com/api/search/#data-types
 * for available types.
 * If reverseGeocode is enabled, you should specify one type. If you configure more than one type, the first type will be used.
 * @param {Number} [options.minLength=2] Minimum number of characters to enter before results are shown.
 * @param {Number} [options.limit=5] Maximum number of results to show.
 * @param {string} [options.language] Specify the language to use for response text and query result weighting. Options are IETF language tags comprised of a mandatory ISO 639-1 language code and optionally one or more IETF subtags for country or script. More than one value can also be specified, separated by commas. Defaults to the browser's language settings.
 * @param {Function} [options.filter] A function which accepts a Feature in the [Carmen GeoJSON](https://github.com/mapbox/carmen/blob/master/carmen-geojson.md) format to filter out results from the Geocoding API response before they are included in the suggestions list. Return `true` to keep the item, `false` otherwise.
 * @param {Function} [options.localGeocoder] A function accepting the query string which performs local geocoding to supplement results from the Maplibre Geocoding API. Expected to return an Array of GeoJSON Features in the [Carmen GeoJSON](https://github.com/mapbox/carmen/blob/master/carmen-geojson.md) format.
 * @param {Function} [options.externalGeocoder] A function accepting the query string, current features list, and geocoder options which performs geocoding to supplement results from the Maplibre Geocoding API. Expected to return a Promise which resolves to an Array of GeoJSON Features in the [Carmen GeoJSON](https://github.com/mapbox/carmen/blob/master/carmen-geojson.md) format.
 * @param {distance|score} [options.reverseMode=distance] - Set the factors that are used to sort nearby results.
 * @param {boolean} [options.reverseGeocode=false] If `true`, enable reverse geocoding mode. In reverse geocoding, search input is expected to be coordinates in the form `lat, lon`, with suggestions being the reverse geocodes.
 * @param {Boolean} [options.enableEventLogging=true] Allow Maplibre to collect anonymous usage statistics from the plugin.
 * @param {Boolean|Object} [options.marker=true]  If `true`, a [Marker](https://maplibre.org/maplibre-gl-js-docs/api/markers/#marker) will be added to the map at the location of the user-selected result using a default set of Marker options.  If the value is an object, the marker will be constructed using these options. If `false`, no marker will be added to the map. Requires that `options.maplibregl` also be set.
 * @param {Boolean|Object} [options.popup=true]  If `true`, a [Popup](https://maplibre.org/maplibre-gl-js-docs/api/markers/#popup) will be added to the map when clicking on a marker using a default set of popup options.  If the value is an object, the popup will be constructed using these options. If `false`, no popup will be added to the map. Requires that `options.maplibregl` also be set.
 * @param {Boolean|Object} [options.showResultMarkers=true]  If `true`, [Markers](https://maplibre.org/maplibre-gl-js-docs/api/markers/#marker) will be added to the map at the location the top results for the query.   If the value is an object, the marker will be constructed using these options. If `false`, no marker will be added to the map. Requires that `options.maplibregl` also be set.
 * @param {Function} [options.render] A function that specifies how the results should be rendered in the dropdown menu. This function should accepts a single [Carmen GeoJSON](https://github.com/mapbox/carmen/blob/master/carmen-geojson.md) object as input and return a string. Any HTML in the returned string will be rendered.
 * @param {Function} [options.popupRender] A function that specifies how the results should be rendered in the popup menu. This function should accept a single [Carmen GeoJSON](https://github.com/mapbox/carmen/blob/master/carmen-geojson.md) object as input and return a string. Any HTML in the returned string will be rendered.
 * @param {Function} [options.getItemValue] A function that specifies how the selected result should be rendered in the search bar. This function should accept a single [Carmen GeoJSON](https://github.com/mapbox/carmen/blob/master/carmen-geojson.md) object as input and return a string. HTML tags in the output string will not be rendered. Defaults to `(item) => item.place_name`.
 * @param {Boolean} [options.localGeocoderOnly=false] If `true`, indicates that the `localGeocoder` results should be the only ones returned to the user. If `false`, indicates that the `localGeocoder` results should be combined with those from the Maplibre API with the `localGeocoder` results ranked higher.
 * @param {Boolean} [options.showResultsWhileTyping=false] If `false`, indicates that search will only occur on enter key press. If `true`, indicates that the Geocoder will search on the input box being updated above the minLength option.
 * @param {Number} [options.debounceSearch=200] Sets the amount of time, in milliseconds, to wait before querying the server when a user types into the Geocoder input box. This parameter may be useful for reducing the total number of API calls made for a single query.
 * @example
 *
 * var GeoApi = {
 *   forwardGeocode: (config) => { return { features: [] } },
 *   reverseGeocode: (config) => { return { features: [] } }
 * }
 * var geocoder = new MaplibreGeocoder(GeoApi, {});
 * map.addControl(geocoder);
 * @return {MaplibreGeocoder} `this`
 *
 */

function MaplibreGeocoder(geocoderApi, options) {
  this._eventEmitter = new EventEmitter();
  this.options = extend({}, this.options, options);
  this.inputString = "";
  this.fresh = true;
  this.lastSelected = null;
  this.geocoderApi = geocoderApi;
}

MaplibreGeocoder.prototype = {
  options: {
    zoom: 16,
    flyTo: true,
    trackProximity: true,
    showResultsWhileTyping: false,
    minLength: 2,
    reverseGeocode: false,
    limit: 5,
    enableEventLogging: true,
    marker: true,
    popup: false,
    maplibregl: null,
    collapsed: false,
    clearAndBlurOnEsc: false,
    clearOnBlur: false,
    getItemValue: function (item) {
      return item.place_name;
    },
    render: function (item) {
      var placeName = item.place_name.split(",");
      return (
        '<div class="mapboxgl-ctrl-geocoder--suggestion maplibregl-ctrl-geocoder--suggestion"><div class="mapboxgl-ctrl-geocoder--suggestion-title maplibregl-ctrl-geocoder--suggestion-title">' +
        placeName[0] +
        '</div><div class="mapboxgl-ctrl-geocoder--suggestion-address maplibregl-ctrl-geocoder--suggestion-address">' +
        placeName.splice(1, placeName.length).join(",") +
        "</div></div>"
      );
    },
    popupRender: function (item) {
      var placeName = item.place_name.split(",");
      return (
        '<div class="mapboxgl-ctrl-geocoder--suggestion maplibre-ctrl-geocoder--suggestion popup-suggestion"><div class="mapboxgl-ctrl-geocoder--suggestion-title maplibre-ctrl-geocoder--suggestion-title popup-suggestion-title">' +
        placeName[0] +
        '</div><div class="mapboxgl-ctrl-geocoder--suggestion-address maplibre-ctrl-geocoder--suggestion-address popup-suggestion-address">' +
        placeName.splice(1, placeName.length).join(",") +
        "</div></div>"
      );
    },
    showResultMarkers: true,
    debounceSearch: 200,
  },

  /**
   * Add the geocoder to a container. The container can be either a `maplibregl.Map`, an `HTMLElement` or a CSS selector string.
   *
   * If the container is a [`maplibregl.Map`](https://maplibre.org/maplibre-gl-js-docs/api/map/#map), this function will behave identically to [`Map.addControl(geocoder)`](https://maplibre.org/maplibre-gl-js-docs/api/map/#map#addcontrol).
   * If the container is an instance of [`HTMLElement`](https://developer.mozilla.org/en-US/docs/Web/API/HTMLElement), then the geocoder will be appended as a child of that [`HTMLElement`](https://developer.mozilla.org/en-US/docs/Web/API/HTMLElement).
   * If the container is a [CSS selector string](https://developer.mozilla.org/en-US/docs/Web/CSS/CSS_Selectors), the geocoder will be appended to the element returned from the query.
   *
   * This function will throw an error if the container is none of the above.
   * It will also throw an error if the referenced HTML element cannot be found in the `document.body`.
   *
   * For example, if the HTML body contains the element `<div id='geocoder-container'></div>`, the following script will append the geocoder to `#geocoder-container`:
   *
   * ```javascript
   * var GeoApi = {
   *   forwardGeocode: (config) => { return { features: [] } },
   *   reverseGeocode: (config) => { return { features: [] } }
   * }
   * var geocoder = new MaplibreGeocoder(GeoAPI, {});
   * geocoder.addTo('#geocoder-container');
   * ```
   * @param {String|HTMLElement|maplibregl.Map} container A reference to the container to which to add the geocoder
   */
  addTo: function (container) {
    function addToExistingContainer(geocoder, container) {
      if (!document.body.contains(container)) {
        throw new Error(
          "Element provided to #addTo() exists, but is not in the DOM"
        );
      }
      const el = geocoder.onAdd(); //returns the input elements, which are then added to the requested html container
      container.appendChild(el);
    }

    // if the container is a map, add the control like normal
    if (container._controlContainer) {
      //  it's a maplibre-gl map, add like normal
      container.addControl(this);
    }
    // if the container is an HTMLElement, then set the parent to be that element
    else if (container instanceof HTMLElement) {
      addToExistingContainer(this, container);
    }
    // if the container is a string, treat it as a CSS query
    else if (typeof container == "string") {
      const parent = document.querySelectorAll(container);
      if (parent.length === 0) {
        throw new Error("Element ", container, "not found.");
      }

      if (parent.length > 1) {
        throw new Error("Geocoder can only be added to a single html element");
      }

      addToExistingContainer(this, parent[0]);
    } else {
      throw new Error(
        "Error: addTo must be a maplibre-gl-js map, an html element, or a CSS selector query for a single html element"
      );
    }
  },

  onAdd: function (map) {
    if (map && typeof map != "string") {
      this._map = map;
    }

    this.setLanguage();

    if (this.options.localGeocoderOnly && !this.options.localGeocoder) {
      throw new Error(
        "A localGeocoder function must be specified to use localGeocoderOnly mode"
      );
    }

    this._onChange = this._onChange.bind(this);
    this._onKeyDown = this._onKeyDown.bind(this);
    this._onPaste = this._onPaste.bind(this);
    this._onBlur = this._onBlur.bind(this);
    this._showButton = this._showButton.bind(this);
    this._hideButton = this._hideButton.bind(this);
    this._onQueryResult = this._onQueryResult.bind(this);
    this.clear = this.clear.bind(this);
    this._updateProximity = this._updateProximity.bind(this);
    this._collapse = this._collapse.bind(this);
    this._unCollapse = this._unCollapse.bind(this);
    this._clear = this._clear.bind(this);
    this._clearOnBlur = this._clearOnBlur.bind(this);

    var el = (this.container = document.createElement("div"));
    el.className =
      "mapboxgl-ctrl-geocoder mapboxgl-ctrl maplibregl-ctrl-geocoder maplibregl-ctrl";

    var searchIcon = this.createIcon(
      "search",
      '<path d="M7.4 2.5c-2.7 0-4.9 2.2-4.9 4.9s2.2 4.9 4.9 4.9c1 0 1.8-.2 2.5-.8l3.7 3.7c.2.2.4.3.8.3.7 0 1.1-.4 1.1-1.1 0-.3-.1-.5-.3-.8L11.4 10c.4-.8.8-1.6.8-2.5.1-2.8-2.1-5-4.8-5zm0 1.6c1.8 0 3.2 1.4 3.2 3.2s-1.4 3.2-3.2 3.2-3.3-1.3-3.3-3.1 1.4-3.3 3.3-3.3z"/>'
    );

    this._inputEl = document.createElement("input");
    this._inputEl.type = "text";
    this._inputEl.className =
      "mapboxgl-ctrl-geocoder--input maplibregl-ctrl-geocoder--input";

    this.setPlaceholder();

    if (this.options.collapsed) {
      this._collapse();
      this.container.addEventListener("mouseenter", this._unCollapse);
      this.container.addEventListener("mouseleave", this._collapse);
      this._inputEl.addEventListener("focus", this._unCollapse);
    }

    if (this.options.collapsed || this.options.clearOnBlur) {
      this._inputEl.addEventListener("blur", this._onBlur);
    }

<<<<<<< HEAD
    this._inputEl.addEventListener(
      "keydown",
      debounce(this._onKeyDown, this.debounceSearch)
    );
=======
    this._inputEl.addEventListener("keydown", debounce(this._onKeyDown, this.options.debounceSearch));
>>>>>>> 27fbdbb4
    this._inputEl.addEventListener("paste", this._onPaste);
    this._inputEl.addEventListener("change", this._onChange);
    this.container.addEventListener("mouseenter", this._showButton);
    this.container.addEventListener("mouseleave", this._hideButton);

    var actions = document.createElement("div");
    actions.classList.add(
      "mapboxgl-ctrl-geocoder--pin-right",
      "maplibregl-ctrl-geocoder--pin-right"
    );

    this._clearEl = document.createElement("button");
    this._clearEl.setAttribute("aria-label", "Clear");
    this._clearEl.addEventListener("click", this.clear);
    this._clearEl.className =
      "mapboxgl-ctrl-geocoder--button maplibregl-ctrl-geocoder--button";

    var buttonIcon = this.createIcon(
      "close",
      '<path d="M3.8 2.5c-.6 0-1.3.7-1.3 1.3 0 .3.2.7.5.8L7.2 9 3 13.2c-.3.3-.5.7-.5 1 0 .6.7 1.3 1.3 1.3.3 0 .7-.2 1-.5L9 10.8l4.2 4.2c.2.3.7.3 1 .3.6 0 1.3-.7 1.3-1.3 0-.3-.2-.7-.3-1l-4.4-4L15 4.6c.3-.2.5-.5.5-.8 0-.7-.7-1.3-1.3-1.3-.3 0-.7.2-1 .3L9 7.1 4.8 2.8c-.3-.1-.7-.3-1-.3z"/>'
    );
    this._clearEl.appendChild(buttonIcon);

    this._loadingEl = this.createIcon(
      "loading",
      '<path fill="#333" d="M4.4 4.4l.8.8c2.1-2.1 5.5-2.1 7.6 0l.8-.8c-2.5-2.5-6.7-2.5-9.2 0z"/><path opacity=".1" d="M12.8 12.9c-2.1 2.1-5.5 2.1-7.6 0-2.1-2.1-2.1-5.5 0-7.7l-.8-.8c-2.5 2.5-2.5 6.7 0 9.2s6.6 2.5 9.2 0 2.5-6.6 0-9.2l-.8.8c2.2 2.1 2.2 5.6 0 7.7z"/>'
    );

    actions.appendChild(this._clearEl);
    actions.appendChild(this._loadingEl);

    el.appendChild(searchIcon);
    el.appendChild(this._inputEl);
    el.appendChild(actions);

    this._typeahead = new Typeahead(this._inputEl, [], {
      filter: false,
      minLength: this.options.minLength,
      limit: this.options.limit,
      noInitialSelection: true,
    });

    this.setRenderFunction(this.options.render);
    this._typeahead.getItemValue = this.options.getItemValue;

    this.mapMarker = null;
    this.resultMarkers = [];
    this._handleMarker = this._handleMarker.bind(this);
    this._handleResultMarkers = this._handleResultMarkers.bind(this);
    if (this._map) {
      if (this.options.trackProximity) {
        this._updateProximity();
        this._map.on("moveend", this._updateProximity);
      }
      this._maplibregl = this.options.maplibregl;
      if (!this._maplibregl && this.options.marker) {
        // eslint-disable-next-line no-console
        console.error(
          "No maplibregl detected in options. Map markers are disabled. Please set options.maplibregl."
        );
        this.options.marker = false;
      }
    }
    return el;
  },

  createIcon: function (name, path) {
    var icon = document.createElementNS("http://www.w3.org/2000/svg", "svg");
    icon.setAttribute(
      "class",
      "mapboxgl-ctrl-geocoder--icon mapboxgl-ctrl-geocoder--icon-" +
        name +
        " maplibregl-ctrl-geocoder--icon maplibregl-ctrl-geocoder--icon-" +
        name
    );
    icon.setAttribute("viewBox", "0 0 18 18");
    icon.setAttribute("xml:space", "preserve");
    icon.setAttribute("width", 18);
    icon.setAttribute("height", 18);
    // IE does not have innerHTML for SVG nodes
    if (!("innerHTML" in icon)) {
      var SVGNodeContainer = document.createElement("div");
      SVGNodeContainer.innerHTML =
        "<svg>" + path.valueOf().toString() + "</svg>";
      var SVGNode = SVGNodeContainer.firstChild,
        SVGPath = SVGNode.firstChild;
      icon.appendChild(SVGPath);
    } else {
      icon.innerHTML = path;
    }
    return icon;
  },

  onRemove: function () {
    this.container.parentNode.removeChild(this.container);

    if (this.options.trackProximity && this._map) {
      this._map.off("moveend", this._updateProximity);
    }

    this._removeMarker();

    this._map = null;

    return this;
  },

  _onPaste: function (e) {
    var value = (e.clipboardData || window.clipboardData).getData("text");
    if (
      value.length >= this.options.minLength &&
      this.options.showResultsWhileTyping
    ) {
      this._geocode(value);
    }
  },

  _onKeyDown: function (e) {
    var ESC_KEY_CODE = 27,
      TAB_KEY_CODE = 9;

    if (e.keyCode === ESC_KEY_CODE && this.options.clearAndBlurOnEsc) {
      this._clear(e);
      return this._inputEl.blur();
    }

    // if target has shadowRoot, then get the actual active element inside the shadowRoot
    var target =
      e.target && e.target.shadowRoot
        ? e.target.shadowRoot.activeElement
        : e.target;
    var value = target ? target.value : "";

    if (!value) {
      this.fresh = true;
      // the user has removed all the text
      if (e.keyCode !== TAB_KEY_CODE) this.clear(e);
      return (this._clearEl.style.display = "none");
    }

    // TAB, ESC, LEFT, RIGHT, UP, DOWN
    if (
      e.metaKey ||
      [TAB_KEY_CODE, ESC_KEY_CODE, 37, 39, 38, 40].indexOf(e.keyCode) !== -1
    )
      return;

    // ENTER
    if (e.keyCode === 13) {
      if (!this.options.showResultsWhileTyping) {
        if (!this._typeahead.list.selectingListItem)
          this._geocode(target.value);
      } else {
        if (this.options.showResultMarkers) {
          this._fitBoundsForMarkers();
        }
        this._inputEl.value = this._typeahead.query;
        this.lastSelected = null;
        this._typeahead.selected = null;
        return;
      }
    }

    if (
      target.value.length >= this.options.minLength &&
      this.options.showResultsWhileTyping
    ) {
      this._geocode(target.value);
    }
  },

  _showButton: function () {
    if (this._typeahead.selected) this._clearEl.style.display = "block";
  },

  _hideButton: function () {
    if (this._typeahead.selected) this._clearEl.style.display = "none";
  },

  _onBlur: function (e) {
    if (this.options.clearOnBlur) {
      this._clearOnBlur(e);
    }
    if (this.options.collapsed) {
      this._collapse();
    }
  },
  _onChange: function () {
    var selected = this._typeahead.selected;
    if (selected && JSON.stringify(selected) !== this.lastSelected) {
      this._clearEl.style.display = "none";
      if (this.options.flyTo) {
        var flyOptions;
        this._removeResultMarkers();
        if (selected.properties && exceptions[selected.properties.short_code]) {
          // Certain geocoder search results return (and therefore zoom to fit)
          // an unexpectedly large bounding box: for example, both Russia and the
          // USA span both sides of -180/180, or France includes the island of
          // Reunion in the Indian Ocean. An incomplete list of these exceptions
          // at ./exceptions.json provides "reasonable" bounding boxes as a
          // short-term solution; this may be amended as necessary.
          flyOptions = extend({}, this.options.flyTo);
          if (this._map) {
            this._map.fitBounds(
              exceptions[selected.properties.short_code].bbox,
              flyOptions
            );
          }
        } else if (selected.bbox) {
          var bbox = selected.bbox;
          flyOptions = extend({}, this.options.flyTo);
          if (this._map) {
            this._map.fitBounds(
              [
                [bbox[0], bbox[1]],
                [bbox[2], bbox[3]],
              ],
              flyOptions
            );
          }
        } else {
          var defaultFlyOptions = {
            zoom: this.options.zoom,
          };
          flyOptions = extend({}, defaultFlyOptions, this.options.flyTo);
          //  ensure that center is not overriden by custom options
          if (selected.center) {
            flyOptions.center = selected.center;
          } else if (
            selected.geometry &&
            selected.geometry.type &&
            selected.geometry.type === "Point" &&
            selected.geometry.coordinates
          ) {
            flyOptions.center = selected.geometry.coordinates;
          }

          if (this._map) {
            this._map.flyTo(flyOptions);
          }
        }
      }
      if (this.options.marker && this._maplibregl) {
        this._handleMarker(selected);
      }

      // After selecting a feature, re-focus the textarea and set
      // cursor at start.
      this._inputEl.focus();
      this._inputEl.scrollLeft = 0;
      this._inputEl.setSelectionRange(0, 0);
      this.lastSelected = JSON.stringify(selected);
      this._eventEmitter.emit("result", { result: selected });
    }
  },

  _geocode: function (searchInput) {
    this._loadingEl.style.display = "block";
    this._eventEmitter.emit("loading", { query: searchInput });
    this.inputString = searchInput;
    // Possible config proprerties to pass to client
    var keys = [
      "bbox",
      "limit",
      "proximity",
      "countries",
      "types",
      "language",
      "reverseMode",
    ];
    var self = this;
    var geocoderError = null;
    // Create config object
    var config = keys.reduce(function (config, key) {
      if (self.options[key]) {
        // countries, types, and language need to be passed in as arrays to client
        // https://github.com/mapbox/mapbox-sdk-js/blob/master/services/geocoding.js#L38-L47
        ["countries", "types", "language"].indexOf(key) > -1
          ? (config[key] = self.options[key].split(/[\s,]+/))
          : (config[key] = self.options[key]);

        if (
          key === "proximity" &&
          self.options[key] &&
          typeof self.options[key].longitude === "number" &&
          typeof self.options[key].latitude === "number"
        ) {
          config[key] = [
            self.options[key].longitude,
            self.options[key].latitude,
          ];
        }
      }
      return config;
    }, {});

    var request;
    if (this.options.localGeocoderOnly) {
      request = Promise.resolve();
    }
    // check if searchInput resembles coordinates, and if it does,
    // make the request a reverseGeocode
    else if (
      this.options.reverseGeocode &&
      /(-?\d+\.?\d*)[, ]+(-?\d+\.?\d*)[ ]*$/.test(searchInput)
    ) {
      // parse coordinates
      var coords = searchInput
        .split(/[\s(,)?]+/)
        .map(function (c) {
          return parseFloat(c, 10);
        })
        .reverse();

      // client only accepts one type for reverseGeocode, so
      // use first config type if one, if not default to poi
      config.types ? [config.types[0]] : ["poi"];
      config = extend(config, { query: coords, limit: 1 });

      // drop proximity which may have been set by trackProximity since it's not supported by the reverseGeocoder
      if ("proximity" in config) {
        delete config.proximity;
      }

      request = this.geocoderApi.reverseGeocode(config);
    } else {
      config = extend(config, { query: searchInput });
      request = this.geocoderApi.forwardGeocode(config);
    }

    var localGeocoderRes = [];
    if (this.options.localGeocoder) {
      localGeocoderRes = this.options.localGeocoder(searchInput);
      if (!localGeocoderRes) {
        localGeocoderRes = [];
      }
    }
    var externalGeocoderRes = [];

    request
      .catch(
        function (error) {
          geocoderError = error;
        }.bind(this)
      )
      .then(
        function (response) {
          this._loadingEl.style.display = "none";

          var res = {};

          if (!response) {
            res = {
              type: "FeatureCollection",
              features: [],
            };
          } else {
            res = response;
          }

          res.config = config;

          if (this.fresh) {
            this.fresh = false;
          }

          // supplement Maplibre Geocoding API results with locally populated results
          res.features = res.features
            ? localGeocoderRes.concat(res.features)
            : localGeocoderRes;

          if (this.options.externalGeocoder) {
            externalGeocoderRes =
              this.options.externalGeocoder(
                searchInput,
                res.features,
                config
              ) || [];
            // supplement Geocoding API results with features returned by a promise
            return externalGeocoderRes.then(
              function (features) {
                res.features = res.features
                  ? features.concat(res.features)
                  : features;
                return res;
              },
              function () {
                // on error, display the original result
                return res;
              }
            );
          }
          return res;
        }.bind(this)
      )
      .then(
        function (res) {
          if (geocoderError) {
            throw geocoderError;
          }

          // apply results filter if provided
          if (this.options.filter && res.features.length) {
            res.features = res.features.filter(this.options.filter);
          }

          if (res.features.length) {
            this._clearEl.style.display = "block";
            this._eventEmitter.emit("results", res);
            this._typeahead.update(res.features);
            if (
              !this.options.showResultsWhileTyping &&
              this.options.showResultMarkers
            )
              this._fitBoundsForMarkers();
          } else {
            this._clearEl.style.display = "none";
            this._typeahead.selected = null;
            this._renderNoResults();
            this._eventEmitter.emit("results", res);
          }
        }.bind(this)
      )
      .catch(
        function (err) {
          this._loadingEl.style.display = "none";

          // in the event of an error in the Geocoding API still display results from the localGeocoder
          if (
            (localGeocoderRes.length && this.options.localGeocoder) ||
            (externalGeocoderRes.length && this.options.externalGeocoder)
          ) {
            this._clearEl.style.display = "block";
            this._typeahead.update(localGeocoderRes);
          } else {
            this._clearEl.style.display = "none";
            this._typeahead.selected = null;
            this._renderError();
          }

          this._eventEmitter.emit("results", { features: localGeocoderRes });
          this._eventEmitter.emit("error", { error: err });
        }.bind(this)
      );

    return request;
  },

  /**
   * Shared logic for clearing input
   * @param {Event} [ev] the event that triggered the clear, if available
   * @private
   *
   */
  _clear: function (ev) {
    if (ev) ev.preventDefault();
    this._inputEl.value = "";
    this._typeahead.selected = null;
    this._typeahead.clear();
    this._onChange();
    this._clearEl.style.display = "none";
    this._removeMarker();
    this._removeResultMarkers();
    this.lastSelected = null;
    this._eventEmitter.emit("clear");
    this.fresh = true;
  },

  /**
   * Clear and then focus the input.
   * @param {Event} [ev] the event that triggered the clear, if available
   *
   */
  clear: function (ev) {
    this._clear(ev);
    this._inputEl.focus();
  },

  /**
   * Clear the input, without refocusing it. Used to implement clearOnBlur
   * constructor option.
   * @param {Event} [ev] the blur event
   * @private
   */
  _clearOnBlur: function (ev) {
    var ctx = this;

    /*
     * If relatedTarget is not found, assume user targeted the suggestions list.
     * In that case, do not clear on blur. There are other edge cases where
     * ev.relatedTarget could be null. Clicking on list always results in null
     * relatedtarget because of upstream behavior in `suggestions`.
     *
     * The ideal solution would be to check if ev.relatedTarget is a child of
     * the list. See issue #258 for details on why we can't do that yet.
     */
    if (ev.relatedTarget) {
      ctx._clear(ev);
    }
  },

  _onQueryResult: function (response) {
    var results = response;
    if (!results.features.length) return;
    var result = results.features[0];
    this._typeahead.selected = result;
    this._inputEl.value = result.place_name;
    this._onChange();
  },

  _updateProximity: function () {
    // proximity is designed for local scale, if the user is looking at the whole world,
    // it doesn't make sense to factor in the arbitrary centre of the map
    if (!this._map) {
      return;
    }
    if (this._map.getZoom() > 9) {
      var center = this._map.getCenter().wrap();
      this.setProximity({ longitude: center.lng, latitude: center.lat });
    } else {
      this.setProximity(null);
    }
  },

  _collapse: function () {
    // do not collapse if input is in focus
    if (!this._inputEl.value && this._inputEl !== document.activeElement)
      this.container.classList.add(
        "mapboxgl-ctrl-geocoder--collapsed",
        "maplibregl-ctrl-geocoder--collapsed"
      );
  },

  _unCollapse: function () {
    this.container.classList.remove(
      "mapboxgl-ctrl-geocoder--collapsed",
      "maplibregl-ctrl-geocoder--collapsed"
    );
  },

  /**
   * Set & query the input
   * @param {string} searchInput location name or other search input
   * @returns {MaplibreGeocoder} this
   */
  query: function (searchInput) {
    this._geocode(searchInput).then(this._onQueryResult);
    return this;
  },

  _renderError: function () {
    var errorMessage =
      "<div class='mapbox-gl-geocoder--error maplibre-gl-geocoder--error'>There was an error reaching the server</div>";
    this._renderMessage(errorMessage);
  },

  _renderNoResults: function () {
    var errorMessage =
      "<div class='mapbox-gl-geocoder--error mapbox-gl-geocoder--no-results maplibre-gl-geocoder--error maplibre-gl-geocoder--no-results'>No results found</div>";
    this._renderMessage(errorMessage);
  },

  _renderMessage: function (msg) {
    this._typeahead.update([]);
    this._typeahead.selected = null;
    this._typeahead.clear();
    this._typeahead.renderError(msg);
  },

  /**
   * Get the text to use as the search bar placeholder
   *
   * If placeholder is provided in options, then use options.placeholder
   * Otherwise, if language is provided in options, then use the localized string of the first language if available
   * Otherwise use the default
   *
   * @returns {String} the value to use as the search bar placeholder
   * @private
   */
  _getPlaceholderText: function () {
    if (this.options.placeholder) return this.options.placeholder;
    if (this.options.language) {
      var firstLanguage = this.options.language.split(",")[0];
      var language = subtag.language(firstLanguage);
      var localizedValue = localization.placeholder[language];
      if (localizedValue) return localizedValue;
    }
    return "Search";
  },

  /**
   * Fits the map to the current bounds for the searched results
   *
   * @returns {MaplibreGeocoder} this
   * @private
   */
  _fitBoundsForMarkers: function () {
    if (this._typeahead.data.length < 1) return;

    var results = this._typeahead.data.slice(0, this.options.limit);

    this._clearEl.style.display = "none";

    if (this.options.flyTo && this._maplibregl) {
      if (this._map) {
        var defaultFlyOptions = { padding: 100 };
        var flyOptions = extend({}, defaultFlyOptions, this.options.flyTo);
        var bounds = new this._maplibregl.LngLatBounds();
        results.forEach(function (feature) {
          bounds.extend(feature.geometry.coordinates);
        });

        this._map.fitBounds(bounds, flyOptions);
      }
    }

    if (results.length > 0 && this._maplibregl) {
      this._handleResultMarkers(results);
    }

    return this;
  },

  /**
   * Set input
   * @param {string} searchInput location name or other search input
   * @returns {MaplibreGeocoder} this
   */
  setInput: function (searchInput) {
    // Set input value to passed value and clear everything else.
    this._inputEl.value = searchInput;
    this._typeahead.selected = null;
    this._typeahead.clear();
    if (
      searchInput.length >= this.options.minLength &&
      this.options.showResultsWhileTyping
    ) {
      this._geocode(searchInput);
    }
    return this;
  },

  /**
   * Set proximity
   * @param {Object} proximity The new `options.proximity` value. This is a geographical point given as an object with `latitude` and `longitude` properties.
   * @returns {MaplibreGeocoder} this
   */
  setProximity: function (proximity) {
    this.options.proximity = proximity;
    return this;
  },

  /**
   * Get proximity
   * @returns {Object} The geocoder proximity
   */
  getProximity: function () {
    return this.options.proximity;
  },

  /**
   * Set the render function used in the results dropdown
   * @param {Function} fn The function to use as a render function. This function accepts a single [Carmen GeoJSON](https://github.com/mapbox/carmen/blob/master/carmen-geojson.md) object as input and returns a string.
   * @returns {MaplibreGeocoder} this
   */
  setRenderFunction: function (fn) {
    if (fn && typeof fn == "function") {
      this._typeahead.render = fn;
    }
    return this;
  },

  /**
   * Get the function used to render the results dropdown
   *
   * @returns {Function} the render function
   */
  getRenderFunction: function () {
    return this._typeahead.render;
  },

  /**
   * Get the language to use in UI elements and when making search requests
   *
   * Look first at the explicitly set options otherwise use the browser's language settings
   * @param {String} language Specify the language to use for response text and query result weighting. Options are IETF language tags comprised of a mandatory ISO 639-1 language code and optionally one or more IETF subtags for country or script. More than one value can also be specified, separated by commas.
   * @returns {MaplibreGeocoder} this
   */
  setLanguage: function (language) {
    var browserLocale =
      navigator.language || navigator.userLanguage || navigator.browserLanguage;
    this.options.language = language || this.options.language || browserLocale;
    return this;
  },

  /**
   * Get the language to use in UI elements and when making search requests
   * @returns {String} The language(s) used by the plugin, if any
   */
  getLanguage: function () {
    return this.options.language;
  },

  /**
   * Get the zoom level the map will move to when there is no bounding box on the selected result
   * @returns {Number} the map zoom
   */
  getZoom: function () {
    return this.options.zoom;
  },

  /**
   * Set the zoom level
   * @param {Number} zoom The zoom level that the map should animate to when a `bbox` isn't found in the response. If a `bbox` is found the map will fit to the `bbox`.
   * @returns {MaplibreGeocoder} this
   */
  setZoom: function (zoom) {
    this.options.zoom = zoom;
    return this;
  },

  /**
   * Get the parameters used to fly to the selected response, if any
   * @returns {Boolean|Object} The `flyTo` option
   */
  getFlyTo: function () {
    return this.options.flyTo;
  },

  /**
   * Set the flyTo options
   * @param {Boolean|Object} flyTo If false, animating the map to a selected result is disabled. If true, animating the map will use the default animation parameters. If an object, it will be passed as `options` to the map [`flyTo`](https://maplibre.org/maplibre-gl-js-docs/api/map/#map#flyto) or [`fitBounds`](https://maplibre.org/maplibre-gl-js-docs/api/map/#map#fitbounds) method providing control over the animation of the transition.
   */
  setFlyTo: function (flyTo) {
    this.options.flyTo = flyTo;
    return this;
  },

  /**
   * Get the value of the placeholder string
   * @returns {String} The input element's placeholder value
   */
  getPlaceholder: function () {
    return this.options.placeholder;
  },

  /**
   * Set the value of the input element's placeholder
   * @param {String} placeholder the text to use as the input element's placeholder
   * @returns {MaplibreGeocoder} this
   */
  setPlaceholder: function (placeholder) {
    this.placeholder = placeholder ? placeholder : this._getPlaceholderText();
    this._inputEl.placeholder = this.placeholder;
    this._inputEl.setAttribute("aria-label", this.placeholder);
    return this;
  },

  /**
   * Get the bounding box used by the plugin
   * @returns {Array<Number>} the bounding box, if any
   */
  getBbox: function () {
    return this.options.bbox;
  },

  /**
   * Set the bounding box to limit search results to
   * @param {Array<Number>} bbox a bounding box given as an array in the format [minX, minY, maxX, maxY].
   * @returns {MaplibreGeocoder} this
   */
  setBbox: function (bbox) {
    this.options.bbox = bbox;
    return this;
  },

  /**
   * Get a list of the countries to limit search results to
   * @returns {String} a comma separated list of countries to limit to, if any
   */
  getCountries: function () {
    return this.options.countries;
  },

  /**
   * Set the countries to limit search results to
   * @param {String} countries a comma separated list of countries to limit to
   * @returns {MaplibreGeocoder} this
   */
  setCountries: function (countries) {
    this.options.countries = countries;
    return this;
  },

  /**
   * Get a list of the types to limit search results to
   * @returns {String} a comma separated list of types to limit to
   */
  getTypes: function () {
    return this.options.types;
  },

  /**
   * Set the types to limit search results to
   * @param {String} countries a comma separated list of types to limit to
   * @returns {MaplibreGeocoder} this
   */
  setTypes: function (types) {
    this.options.types = types;
    return this;
  },

  /**
   * Get the minimum number of characters typed to trigger results used in the plugin
   * @returns {Number} The minimum length in characters before a search is triggered
   */
  getMinLength: function () {
    return this.options.minLength;
  },

  /**
   * Set the minimum number of characters typed to trigger results used by the plugin
   * @param {Number} minLength the minimum length in characters
   * @returns {MaplibreGeocoder} this
   */
  setMinLength: function (minLength) {
    this.options.minLength = minLength;
    if (this._typeahead) this._typeahead.options.minLength = minLength;
    return this;
  },

  /**
   * Get the limit value for the number of results to display used by the plugin
   * @returns {Number} The limit value for the number of results to display used by the plugin
   */
  getLimit: function () {
    return this.options.limit;
  },

  /**
   * Set the limit value for the number of results to display used by the plugin
   * @param {Number} limit the number of search results to return
   * @returns {MaplibreGeocoder}
   */
  setLimit: function (limit) {
    this.options.limit = limit;
    if (this._typeahead) this._typeahead.options.limit = limit;
    return this;
  },

  /**
   * Get the filter function used by the plugin
   * @returns {Function} the filter function
   */
  getFilter: function () {
    return this.options.filter;
  },

  /**
   * Set the filter function used by the plugin.
   * @param {Function} filter A function which accepts a Feature in the [Carmen GeoJSON](https://github.com/mapbox/carmen/blob/master/carmen-geojson.md) format to filter out results from the Geocoding API response before they are included in the suggestions list. Return `true` to keep the item, `false` otherwise.
   * @returns {MaplibreGeocoder} this
   */
  setFilter: function (filter) {
    this.options.filter = filter;
    return this;
  },

  /**
   * Set the geocoding api used by the plugin.
   * @param {Object} geocoderApi An API which contains reverseGeocode and forwardGeocode functions to be used by this plugin
   * @param {Function} geocoderApi.forwardGeocode Forward geocode function should return an object including a collection of Features in [Carmen GeoJSON](https://github.com/mapbox/carmen/blob/master/carmen-geojson.md) format
   * @param {Object} geocoderApi.forwardGeocode.config Query parameters
   * @param {String} geocoderApi.forwardGeocode.config.query Search query string
   * @param {Number} geocoderApi.forwardGeocode.config.limit Number of results to limit by
   * @param {Array} geocoderApi.forwardGeocode.config.bbox a bounding box given as an array in the format `[minX, minY, maxX, maxY]`. Search results will be limited to the bounding box.
   * @param {Object} geocoderApi.forwardGeocode.config.proximity a geographical point given as an object with `latitude` and `longitude` properties. Search results closer to this point will be given higher priority.
   * @param {Array} geocoderApi.forwardGeocode.config.countries a comma separated list of country codes to limit results to specified country or countries.
   * @param {Array} geocoderApi.forwardGeocode.config.types a comma seperated list of types that filter results to match those specified. See https://docs.mapbox.com/api/search/#data-types for available types. If reverseGeocode is enabled, you should specify one type. If you configure more than one type, the first type will be used.
   * @param {String} geocoderApi.forwardGeocode.config.language Specify the language to use for response text and query result weighting. Options are IETF language tags comprised of a mandatory ISO 639-1 language code and optionally one or more IETF subtags for country or script. More than one value can also be specified, separated by commas. Defaults to the browser's language settings.
   * @param {distance|score} geocoderApi.forwardGeocode.config.reverseMode Set the factors that are used to sort nearby results.
   *
   * @param {Function} geocoderApi.reverseGeocode Reverse geocode function should return an object including a collection of Features in [Carmen GeoJSON](https://github.com/mapbox/carmen/blob/master/carmen-geojson.md) format
   * @param {Object} geocoderApi.reverseGeocode.config Query parameters
   * @param {Object} geocoderApi.reverseGeocode.config.query Search query coordinates
   * @param {Number} geocoderApi.reverseGeocode.config.limit Number of results to limit by
   * @param {Array} geocoderApi.reverseGeocode.config.bbox a bounding box given as an array in the format `[minX, minY, maxX, maxY]`. Search results will be limited to the bounding box.
   * @param {Object} geocoderApi.reverseGeocode.config.proximity a geographical point given as an object with `latitude` and `longitude` properties. Search results closer to this point will be given higher priority.
   * @param {Array} geocoderApi.reverseGeocode.config.countries a comma separated list of country codes to limit results to specified country or countries.
   * @param {Array} geocoderApi.reverseGeocode.config.types a comma seperated list of types that filter results to match those specified. See https://docs.mapbox.com/api/search/#data-types for available types. If reverseGeocode is enabled, you should specify one type. If you configure more than one type, the first type will be used.
   * @param {String} geocoderApi.reverseGeocode.config.language Specify the language to use for response text and query result weighting. Options are IETF language tags comprised of a mandatory ISO 639-1 language code and optionally one or more IETF subtags for country or script. More than one value can also be specified, separated by commas. Defaults to the browser's language settings.
   * @param {distance|score} geocoderApi.reverseGeocode.config.reverseMode Set the factors that are used to sort nearby results.
   * @returns {MaplibreGeocoder} this
   */
  setGeocoderApi: function (geocoderApi) {
    this.geocoderApi = geocoderApi;
    return this;
  },

  /**
   * Get the geocoding endpoint the plugin is currently set to
   * @returns {Object} the geocoding API
   */
  getGeocoderApi: function () {
    return this.geocoderApi;
  },

  /**
   * Handle the placement of a result marking the selected result
   * @private
   * @param {Object} selected the selected geojson feature
   * @returns {MaplibreGeocoder} this
   */
  _handleMarker: function (selected) {
    // clean up any old marker that might be present
    if (!this._map) {
      return;
    }
    this._removeMarker();
    var defaultMarkerOptions = {
      color: "#4668F2",
    };
    var markerOptions = extend({}, defaultMarkerOptions, this.options.marker);
    this.mapMarker = new this._maplibregl.Marker(markerOptions);

    var popup;
    if (this.options.popup) {
      var defaultPopupOptions = {};
      var popupOptions = extend({}, defaultPopupOptions, this.options.popup);
      popup = new this._maplibregl.Popup(popupOptions).setHTML(
        this.options.popupRender(selected)
      );
    }

    if (selected.center) {
      this.mapMarker.setLngLat(selected.center).addTo(this._map);

      if (this.options.popup) this.mapMarker.setPopup(popup);
    } else if (
      selected.geometry &&
      selected.geometry.type &&
      selected.geometry.type === "Point" &&
      selected.geometry.coordinates
    ) {
      this.mapMarker.setLngLat(selected.geometry.coordinates).addTo(this._map);

      if (this.options.popup) this.mapMarker.setPopup(popup);
    }
    return this;
  },

  /**
   * Handle the removal of a result marker
   * @private
   */
  _removeMarker: function () {
    if (this.mapMarker) {
      this.mapMarker.remove();
      this.mapMarker = null;
    }
  },

  /**
   * Handle the placement of a result marking the selected result
   * @private
   * @param {Object[]} results the top results to display on the map
   * @returns {MaplibreGeocoder} this
   */
  _handleResultMarkers: function (results) {
    // clean up any old marker that might be present
    if (!this._map) {
      return;
    }
    this._removeResultMarkers();
    var defaultMarkerOptions = {
      color: "#4668F2",
    };
    var markerOptions = extend(
      {},
      defaultMarkerOptions,
      this.options.showResultMarkers
    );

    results.forEach(
      function (result) {
        if (
          this.options.showResultMarkers &&
          this.options.showResultMarkers.element
        ) {
          var el = this.options.showResultMarkers.element.cloneNode(true);
          markerOptions = extend(markerOptions, { element: el });
        }

        var marker = new this._maplibregl.Marker(
          extend({}, markerOptions, { element: el })
        );

        var popup;
        if (this.options.popup) {
          var defaultPopupOptions = {};
          var popupOptions = extend(
            {},
            defaultPopupOptions,
            this.options.popup
          );
          popup = new this._maplibregl.Popup(popupOptions).setHTML(
            this.options.popupRender(result)
          );
        }
        if (result.center) {
          marker.setLngLat(result.center).addTo(this._map);
          if (this.options.popup) marker.setPopup(popup);
        } else if (
          result.geometry &&
          result.geometry.type &&
          result.geometry.type === "Point" &&
          result.geometry.coordinates
        ) {
          marker.setLngLat(result.geometry.coordinates).addTo(this._map);
          if (this.options.popup) marker.setPopup(popup);
        }
        this.resultMarkers.push(marker);
      }.bind(this)
    );
    return this;
  },

  /**
   * Handle the removal of a result marker
   * @private
   */
  _removeResultMarkers: function () {
    if (this.resultMarkers && this.resultMarkers.length > 0) {
      this.resultMarkers.forEach(function (marker) {
        marker.remove();
      });
      this.resultMarkers = [];
    }
  },

  /**
   * Subscribe to events that happen within the plugin.
   * @param {String} type name of event. Available events and the data passed into their respective event objects are:
   *
   * - __clear__ `Emitted when the input is cleared`
   * - __loading__ `{ query } Emitted when the geocoder is looking up a query`
   * - __results__ `{ results } Fired when the geocoder returns a response`
   * - __result__ `{ result } Fired when input is set`
   * - __error__ `{ error } Error as string`
   * @param {Function} fn function that's called when the event is emitted.
   * @returns {MaplibreGeocoder} this;
   */
  on: function (type, fn) {
    this._eventEmitter.on(type, fn);
    return this;
  },

  /**
   * Remove an event
   * @returns {MaplibreGeocoder} this
   * @param {String} type Event name.
   * @param {Function} fn Function that should unsubscribe to the event emitted.
   */
  off: function (type, fn) {
    this._eventEmitter.removeListener(type, fn);
    return this;
  },
};

module.exports = MaplibreGeocoder;<|MERGE_RESOLUTION|>--- conflicted
+++ resolved
@@ -231,14 +231,8 @@
       this._inputEl.addEventListener("blur", this._onBlur);
     }
 
-<<<<<<< HEAD
-    this._inputEl.addEventListener(
-      "keydown",
-      debounce(this._onKeyDown, this.debounceSearch)
-    );
-=======
+
     this._inputEl.addEventListener("keydown", debounce(this._onKeyDown, this.options.debounceSearch));
->>>>>>> 27fbdbb4
     this._inputEl.addEventListener("paste", this._onPaste);
     this._inputEl.addEventListener("change", this._onChange);
     this.container.addEventListener("mouseenter", this._showButton);
