'use strict';

var Typeahead = require('suggestions');
var debounce = require('lodash.debounce');
var extend = require('xtend');
var EventEmitter = require('events').EventEmitter;
var exceptions = require('./exceptions');
var MapboxClient = require('@mapbox/mapbox-sdk');
var mbxGeocoder = require('@mapbox/mapbox-sdk/services/geocoding');
var MapboxEventManager = require('./events');
var localization = require('./localization');
var subtag = require('subtag');
var geocoderService;

/**
 * A geocoder component using Mapbox Geocoding API
 * @class MapboxGeocoder
 * @param {Object} options
 * @param {String} options.accessToken Required.
 * @param {String} options.origin Use to set a custom API origin. Defaults to https://api.mapbox.com.
 * @param {Number} [options.zoom=16] On geocoded result what zoom level should the map animate to when a `bbox` isn't found in the response. If a `bbox` is found the map will fit to the `bbox`.
 * @param {Boolean|Object} [options.flyTo] If false, animating the map to a selected result is disabled. If true, animating the map will use the default animation parameters. If an object, the object will be passed to the flyTo map method to specify a custom animation.
 * @param {String} [options.placeholder="Search"] Override the default placeholder attribute value.
 * @param {Object} [options.proximity] a proximity argument: this is
 * a geographical point given as an object with latitude and longitude
 * properties. Search results closer to this point will be given
 * higher priority.
 * @param {Boolean} [options.trackProximity=true] If true, the geocoder proximity will automatically update based on the map view.
 * @param {Boolean} [options.collapsed=false] If true, the geocoder control will collapse until hovered or in focus.
 * @param {Array} [options.bbox] a bounding box argument: this is
 * a bounding box given as an array in the format [minX, minY, maxX, maxY].
 * Search results will be limited to the bounding box.
 * @param {string} [options.countries] a comma separated list of country codes to
 * limit results to specified country or countries.
 * @param {string} [options.types] a comma seperated list of types that filter
 * results to match those specified. See https://docs.mapbox.com/api/search/#data-types
 * for available types.
 * If reverseGeocode is enabled, you should specify one type. If you configure more than one type, the first type will be used.
 * @param {Number} [options.minLength=2] Minimum number of characters to enter before results are shown.
 * @param {Number} [options.limit=5] Maximum number of results to show.
 * @param {string} [options.language] Specify the language to use for response text and query result weighting. Options are IETF language tags comprised of a mandatory ISO 639-1 language code and optionally one or more IETF subtags for country or script. More than one value can also be specified, separated by commas.
 * @param {Function} [options.filter] A function which accepts a Feature in the [Carmen GeoJSON](https://github.com/mapbox/carmen/blob/master/carmen-geojson.md) format to filter out results from the Geocoding API response before they are included in the suggestions list. Return `true` to keep the item, `false` otherwise.
 * @param {Function} [options.localGeocoder] A function accepting the query string which performs local geocoding to supplement results from the Mapbox Geocoding API. Expected to return an Array of GeoJSON Features in the [Carmen GeoJSON](https://github.com/mapbox/carmen/blob/master/carmen-geojson.md) format.
 * @param {'distance'|'score'} [options.reverseMode='distance'] - Set the factors that are used to sort nearby results.
 * @param {boolean} [options.reverseGeocode] Enable reverse geocoding. Defaults to false. Expects coordinates to be lat, lon.
 * @param {Function} [options.render] A function that specifies how the results should be rendered in the dropdown menu
 * @param {Function} [options.getItemValue] A function that specifies how the selected result should be rendered in the search bar
 * @example
 * var geocoder = new MapboxGeocoder({ accessToken: mapboxgl.accessToken });
 * map.addControl(geocoder);
 * @return {MapboxGeocoder} `this`
 *
 */

function MapboxGeocoder(options) {
  this._eventEmitter = new EventEmitter();
  this.options = extend({}, this.options, options);
  this.inputString = '';
  this.fresh = true;
  this.lastSelected = null;
}

MapboxGeocoder.prototype = {
  options: {
    zoom: 16,
    flyTo: true,
    trackProximity: true,
    minLength: 2,
    reverseGeocode: false,
    limit: 5,
    origin: 'https://api.mapbox.com',
    collapsed: false,
    getItemValue: function(item) {
      return item.place_name
    }
  },

  onAdd: function(map) {
    this._map = map;

    this.setLanguage();

    geocoderService = mbxGeocoder(
      MapboxClient({
        accessToken: this.options.accessToken,
        origin: this.options.origin
      })
    );

    this.eventManager = new MapboxEventManager(this.options);

    this._onChange = this._onChange.bind(this);
    this._onKeyDown = this._onKeyDown.bind(this);
    this._onQueryResult = this._onQueryResult.bind(this);
    this._clear = this._clear.bind(this);
    this._updateProximity = this._updateProximity.bind(this);
    this._collapse = this._collapse.bind(this);
    this._unCollapse = this._unCollapse.bind(this);

    var el = (this.container = document.createElement('div'));
    el.className = 'mapboxgl-ctrl-geocoder mapboxgl-ctrl';

    var icon = document.createElement('span');
    icon.className = 'geocoder-icon geocoder-icon-search';

    this._inputEl = document.createElement('input');
    this._inputEl.type = 'text';
    
    this.setPlaceholder();

    if (this.options.collapsed) {
      this._collapse();
      this.container.addEventListener('mouseenter', this._unCollapse);
      this.container.addEventListener('mouseleave', this._collapse);
      this._inputEl.addEventListener('focus', this._unCollapse);
      this._inputEl.addEventListener('blur', this._collapse);
    }

    this._inputEl.addEventListener('keydown', debounce(this._onKeyDown, 200));
    this._inputEl.addEventListener('change', this._onChange);

    var actions = document.createElement('div');
    actions.classList.add('geocoder-pin-right');

    this._clearEl = document.createElement('button');
    this._clearEl.className = 'geocoder-icon geocoder-icon-close';
    this._clearEl.setAttribute('aria-label', 'Clear');
    this._clearEl.addEventListener('click', this._clear);

    this._loadingEl = document.createElement('span');
    this._loadingEl.className = 'geocoder-icon geocoder-icon-loading';

    actions.appendChild(this._clearEl);
    actions.appendChild(this._loadingEl);

    el.appendChild(icon);
    el.appendChild(this._inputEl);
    el.appendChild(actions);

    this._typeahead = new Typeahead(this._inputEl, [], {
      filter: false,
      minLength: this.options.minLength,
      limit: this.options.limit
    });

<<<<<<< HEAD
    this._typeahead.getItemValue = function(item) {
      return item.place_name;
    };
=======
    this.setRenderFunction(this.options.render);
    this._typeahead.getItemValue = this.options.getItemValue;
>>>>>>> 95bc8d3b

    if (this.options.trackProximity) {
      this._updateProximity();
      this._map.on('moveend', this._updateProximity);
    }

    return el;
  },

  onRemove: function() {
    this.container.parentNode.removeChild(this.container);

    if (this.options.trackProximity) {
      this._map.off('moveend', this._updateProximity);
    }

    this._map = null;

    return this;
  },

  _onKeyDown: function(e) {

    // if target has shadowRoot, then get the actual active element inside the shadowRoot
    var target = e.target && e.target.shadowRoot
      ? e.target.shadowRoot.activeElement
      : e.target;
    var value = target ? target.value : '';
    if (!value) {
      this.fresh = true;
      // the user has removed all the text
      if (e.keyCode !== 9) this._clear(e);
      return (this._clearEl.style.display = 'none');
    }

    // TAB, ESC, LEFT, RIGHT, ENTER, UP, DOWN
    if (e.metaKey || [9, 27, 37, 39, 13, 38, 40].indexOf(e.keyCode) !== -1)
      return;

    if (target.value.length >= this.options.minLength) {
      this._geocode(target.value);
    }
  },

  _onChange: function() {
    if (this._inputEl.value) this._clearEl.style.display = 'block';
    var selected = this._typeahead.selected;
    if (selected  && selected.id !== this.lastSelected) {
      if (this.options.flyTo) {
        if (selected.properties && !exceptions[selected.properties.short_code] && selected.bbox) {
          var bbox = selected.bbox;
          this._map.fitBounds([[bbox[0], bbox[1]], [bbox[2], bbox[3]]]);
        } else if (selected.properties && exceptions[selected.properties.short_code]) {
          // Certain geocoder search results return (and therefore zoom to fit)
          // an unexpectedly large bounding box: for example, both Russia and the
          // USA span both sides of -180/180, or France includes the island of
          // Reunion in the Indian Ocean. An incomplete list of these exceptions
          // at ./exceptions.json provides "reasonable" bounding boxes as a
          // short-term solution; this may be amended as necessary.
          this._map.fitBounds(exceptions[selected.properties.short_code].bbox);
        } else {
          var defaultFlyOptions = {
            center: selected.center,
            zoom: this.options.zoom
          }
          var flyOptions = extend({}, this.options.flyTo, defaultFlyOptions);
          this._map.flyTo(flyOptions);
        }
      }
      this._eventEmitter.emit('result', { result: selected });
      this.eventManager.select(selected, this);
      this.lastSelected =  selected.id;
    }
  },

  _geocode: function(searchInput) {
    this._loadingEl.style.display = 'block';
    this._eventEmitter.emit('loading', { query: searchInput });
    this.inputString = searchInput;
    // Possible config proprerties to pass to client
    var keys = [
      'bbox',
      'limit',
      'proximity',
      'countries',
      'types',
      'language',
      'reverseMode'
    ];
    var self = this;
    // Create config object
    var config = keys.reduce(function(config, key) {
      if (self.options[key]) {
        // countries, types, and language need to be passed in as arrays to client
        // https://github.com/mapbox/mapbox-sdk-js/blob/master/services/geocoding.js#L38-L47
        ['countries', 'types', 'language'].indexOf(key) > -1
          ? (config[key] = self.options[key].split(/[\s,]+/))
          : (config[key] = self.options[key]);

        if (key === 'proximity' && self.options[key] && self.options[key].longitude && self.options[key].latitude) {
          config[key] = [self.options[key].longitude, self.options[key].latitude]
        }
      }
      return config;
    }, {});

    var request;
    // check if searchInput resembles coordinates, and if it does,
    // make the request a reverseGeocode
    if (
      this.options.reverseGeocode &&
      /(-?\d+\.?\d*)[, ]+(-?\d+\.?\d*)[ ]*$/.test(searchInput)
    ) {
      // parse coordinates
      var coords = searchInput.split(/[\s(,)?]+/).map(function(c) {
        return parseFloat(c, 10);
      }).reverse();

      // client only accepts one type for reverseGeocode, so
      // use first config type if one, if not default to poi
      config.types ? [config.types[0]] : ["poi"];
      config = extend(config, { query: coords, limit: 1 });
      request = geocoderService.reverseGeocode(config).send();
    } else {
      config = extend(config, { query: searchInput });
      request = geocoderService.forwardGeocode(config).send();
    }

    var localGeocoderRes = [];
    if (this.options.localGeocoder) {
      localGeocoderRes = this.options.localGeocoder(searchInput);
      if (!localGeocoderRes) {
        localGeocoderRes = [];
      }
    }

    request.then(
      function(response) {
        this._loadingEl.style.display = 'none';

        var res = {};

        if (response.statusCode == '200') {
          res = response.body;
        }

        // supplement Mapbox Geocoding API results with locally populated results
        res.features = res.features
          ? localGeocoderRes.concat(res.features)
          : localGeocoderRes;

        // apply results filter if provided
        if (this.options.filter && res.features.length) {
          res.features = res.features.filter(this.options.filter);
        }

        if (res.features.length) {
          this._clearEl.style.display = 'block';
        } else {
          this._clearEl.style.display = 'none';
          this._typeahead.selected = null;
        }

        res.config = config;
        if (this.fresh){
          this.eventManager.start(this);
          this.fresh = false;
        }
        this._eventEmitter.emit('results', res);
        this._typeahead.update(res.features);
      }.bind(this)
    );

    request.catch(
      function(err) {
        this._loadingEl.style.display = 'none';

        // in the event of an error in the Mapbox Geocoding API still display results from the localGeocoder
        if (localGeocoderRes.length) {
          this._clearEl.style.display = 'block';
        } else {
          this._clearEl.style.display = 'none';
          this._typeahead.selected = null;
        }

        this._eventEmitter.emit('results', { features: localGeocoderRes });
        this._typeahead.update(localGeocoderRes);
        this._eventEmitter.emit('error', { error: err });
      }.bind(this)
    );

    return request;
  },

  _clear: function(ev) {
    if (ev) ev.preventDefault();
    this._inputEl.value = '';
    this._typeahead.selected = null;
    this._typeahead.clear();
    this._onChange();
    this._inputEl.focus();
    this._clearEl.style.display = 'none';
    this._eventEmitter.emit('clear');
    // reset the turnstile event
    this.fresh = true;
  },

  _onQueryResult: function(response) {
    var results = response.body;
    if (!results.features.length) return;
    var result = results.features[0];
    this._typeahead.selected = result;
    this._inputEl.value = result.place_name;
    this._onChange();
  },

  _updateProximity: function() {
    // proximity is designed for local scale, if the user is looking at the whole world,
    // it doesn't make sense to factor in the arbitrary centre of the map
    if (this._map.getZoom() > 9) {
      var center = this._map.getCenter().wrap();
      this.setProximity({ longitude: center.lng, latitude: center.lat });
    } else {
      this.setProximity(null);
    }
  },

  _collapse: function() {
    // do not collapse if input is in focus
    if (!this._inputEl.value && this._inputEl !== document.activeElement) this.container.classList.add('geocoder-collapsed');
  },

  _unCollapse: function() {
    this.container.classList.remove('geocoder-collapsed');
  },

  /**
   * Set & query the input
   * @param {string} searchInput location name or other search input
   * @returns {MapboxGeocoder} this
   */
  query: function(searchInput) {
    this._geocode(searchInput).then(this._onQueryResult);
    return this;
  },

  /**
   * Get the text to use as the search bar placeholder
   *
   * If placeholder is provided in options, then use options.placeholder
   * Otherwise, if language is provided in options, then use the localized string of the first language if available
   * Otherwise use the default
   *
   * @returns {String} the value to use as the search bar placeholder
   * @private
   */
  _getPlaceholderText: function(){
    if (this.options.placeholder) return this.options.placeholder;
    if (this.options.language){
      var firstLanguage = this.options.language.split(",")[0];
      var language = subtag.language(firstLanguage);
      var localizedValue = localization.placeholder[language];
      if (localizedValue)  return localizedValue;
    }
    return 'Search';
  },

  /**
   * Set input
   * @param {string} searchInput location name or other search input
   * @returns {MapboxGeocoder} this
   */
  setInput: function(searchInput) {
    // Set input value to passed value and clear everything else.
    this._inputEl.value = searchInput;
    this._typeahead.selected = null;
    this._typeahead.clear();
    this._onChange();
    return this;
  },

  /**
   * Set proximity
   * @param {Object} proximity The new options.proximity value. This is a geographical point given as an object with latitude and longitude properties.
   * @returns {MapboxGeocoder} this
   */
  setProximity: function(proximity) {
    this.options.proximity = proximity;
    return this;
  },

  /**
   * Get proximity
   * @returns {Object} The geocoder proximity
   */
  getProximity: function() {
    return this.options.proximity;
  },

  /**
<<<<<<< HEAD
   * Set the language to use in UI elements and when making search requests
=======
   * Set the render function used in the results dropdown
   * @param {Function} fn The function to use as a render function
   * @returns {MapboxGeocoder} this
   */
  setRenderFunction: function(fn){
    if (fn && typeof(fn) == "function"){
      this._typeahead.render = fn;
    }
    return this;
  },

  /**
   * Get the function used to render the results dropdown
   *
   * @returns {Function} the render function
   */
  getRenderFunction: function(){
    return this._typeahead.render;
  },

  /**
   * Get the language to use in UI elements and when making search requests
>>>>>>> 95bc8d3b
   *
   * Look first at the explicitly set options otherwise use the browser's language settings
   * @param {String} language Specify the language to use for response text and query result weighting. Options are IETF language tags comprised of a mandatory ISO 639-1 language code and optionally one or more IETF subtags for country or script. More than one value can also be specified, separated by commas.
   * @returns {MapboxGeocoder} this
   */
  setLanguage: function(language){
    var browserLocale = navigator.language || navigator.userLanguage || navigator.browserLanguage;
    this.options.language = language || this.options.language || browserLocale;
    return this;
  },

  /**
   * Get the language to use in UI elements and when making search requests
   * @returns {String} The language(s) used by the plugin, if any
   */
  getLanguage: function(){
    return this.options.language;
  },

  /**
   * Get the zoom level the map will move to when there is no bounding box on the selected result
   * @returns {Number} the map zoom
   */
  getZoom: function(){
    return this.options.zoom;
  },

  /**
   * Set the zoom level 
   * @param {Number} zoom On geocoded result what zoom level should the map animate to when a `bbox` isn't found in the response. If a `bbox` is found the map will fit to the `bbox`.
   * @returns {MapboxGeocoder} this
   */
  setZoom: function(zoom){
    this.options.zoom = zoom;
    return this;
  },

  /**
   * Get the parameters used to fly to the selected response, if any
   * @returns {MapboxGeocoder} this
   */
  getFlyTo: function(){
    return this.options.flyTo;
  },

  /**
   * Sets the flyTo options
   * @param {Object|Boolean} flyTo  If false, animating the map to a selected result is disabled. If true, animating the map will use the default animation parameters. If an object, the object will be passed to the flyTo map method to specify a custom animation. 
   */
  setFlyTo: function(flyTo){
    this.options.flyTo = flyTo;
    return this;
  },

  /**
   * Get the value of the placeholder string
   * @returns {String} The input element's placeholder value
   */
  getPlaceholder: function(){
    return this.options.placeholder;
  },

  /**
   * Set the value of the input element's placeholder
   * @param {String} placeholder the text to use as the input element's placeholder
   * @returns {MapboxGeocoder} this
   */
  setPlaceholder: function(placeholder){
    this.placeholder = (placeholder) ? placeholder : this._getPlaceholderText();
    this._inputEl.placeholder = this.placeholder;
    return this
  },

  /**
   * Gets the bounding box used by the plugin
   * @returns {Array<Number>} the bounding box, if any
   */
  getBbox: function(){
    return this.options.bbox;
  },

  /**
   * Sets the bounding box to limit search results to
   * @param {Array<Number>} bbox a bounding box given as an array in the format [minX, minY, maxX, maxY].
   * @returns {MapboxGeocoder} this
   */
  setBbox: function(bbox){
    this.options.bbox = bbox;
    return this;
  },

  /**
   * Get a list of the countries to limit search results to 
   * @returns {String} a comma separated list of countries to limit to, if any
   */
  getCountries: function(){
    return this.options.countries;    
  },

  /**
   * Set the countries to limit search results to
   * @param {String} countries a comma separated list of countries to limit to 
   * @returns {MapboxGeocoder} this
   */
  setCountries: function(countries){
    this.options.countries = countries;
    return this;
  },

  /**
   * Get a list of the types to limit search results to 
   * @returns {String} a comma separated list of types to limit to 
   */
  getTypes: function(){
    return this.options.types;    
  },

  /**
   * Set the countries to limit search results to
   * @param {String} countries a comma separated list of countries to limit to 
   * @returns {MapboxGeocoder} this
   */
  setTypes: function(types){
    this.options.types = types;
    return this;
  },

  /**
   * Get the minimum length used in the plugin
   * @returns {Number}
   */
  getMinLength: function(){
    return this.options.minLength;
  },

  /**
   * Set the minimum length value used by the plugin
   * @param {Number} minLength the minimum length in characters
   * @returns {MapboxGeocoder} this
   */
  setMinLength: function(minLength){
    this.options.minLength = minLength;
    if (this._typeahead)  this._typeahead.minLength = minLength;
    return this;
  },

  /**
   * Get the limit value used by the plugin
   * @returns {Number} the limit value
   */
  getLimit: function(){
    return this.options.limit;
  },

  /**
   * Set the limit value used by the plugin
   * @param {Number} limit the number of search results to return 
   * @returns {MapboxGeocoder} 
   */
  setLimit: function(limit){
    this.options.limit = limit;
    if (this._typeahead) this._typeahead.options.limit = limit;
    return this;
  },

  /**
   * Get the filter function used by the plugin
   * @returns {Function} the filter function
   */
  getFilter: function(){
    return this.options.filter;
  },

  /**
   * Set the filter function used by the plugin
   * @param {Function} filter the function to use as the filter 
   * @returns {MapboxGeocoder} this
   */
  setFilter: function(filter){
    this.options.filter = filter; 
    return this;
  },

  /**
   * Subscribe to events that happen within the plugin.
   * @param {String} type name of event. Available events and the data passed into their respective event objects are:
   *
   * - __clear__ `Emitted when the input is cleared`
   * - __loading__ `{ query } Emitted when the geocoder is looking up a query`
   * - __results__ `{ results } Fired when the geocoder returns a response`
   * - __result__ `{ result } Fired when input is set`
   * - __error__ `{ error } Error as string`
   * @param {Function} fn function that's called when the event is emitted.
   * @returns {MapboxGeocoder} this;
   */
  on: function(type, fn) {
    this._eventEmitter.on(type, fn);
    return this;
  },

  /**
   * Remove an event
   * @returns {MapboxGeocoder} this
   * @param {String} type Event name.
   * @param {Function} fn Function that should unsubscribe to the event emitted.
   */
  off: function(type, fn) {
    this._eventEmitter.removeListener(type, fn);
    return this;
  }
};

module.exports = MapboxGeocoder;<|MERGE_RESOLUTION|>--- conflicted
+++ resolved
@@ -143,14 +143,8 @@
       limit: this.options.limit
     });
 
-<<<<<<< HEAD
-    this._typeahead.getItemValue = function(item) {
-      return item.place_name;
-    };
-=======
     this.setRenderFunction(this.options.render);
     this._typeahead.getItemValue = this.options.getItemValue;
->>>>>>> 95bc8d3b
 
     if (this.options.trackProximity) {
       this._updateProximity();
@@ -451,9 +445,6 @@
   },
 
   /**
-<<<<<<< HEAD
-   * Set the language to use in UI elements and when making search requests
-=======
    * Set the render function used in the results dropdown
    * @param {Function} fn The function to use as a render function
    * @returns {MapboxGeocoder} this
@@ -476,7 +467,6 @@
 
   /**
    * Get the language to use in UI elements and when making search requests
->>>>>>> 95bc8d3b
    *
    * Look first at the explicitly set options otherwise use the browser's language settings
    * @param {String} language Specify the language to use for response text and query result weighting. Options are IETF language tags comprised of a mandatory ISO 639-1 language code and optionally one or more IETF subtags for country or script. More than one value can also be specified, separated by commas.
