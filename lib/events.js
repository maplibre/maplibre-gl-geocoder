'use strict';
var nanoid = require('nanoid')

/**
 * Construct a new mapbox event client to send interaction events to the mapbox event service
 * @param {Object} options options with which to create the service
 * @param {String} options.accessToken the mapbox access token to make requests
 * @param {Number} [options.flushInterval=1000] the number of ms after which to flush the event queue
 * @param {Number} [options.maxQueueSize=100] the number of events to queue before flushing
 * @private
 */
function MapboxEventManager(options) {
  this.origin = options.origin || 'https://api.mapbox.com';
  this.endpoint = '/events/v2';
  this.access_token = options.accessToken;
  this.version = '0.2.0'
  this.sessionID = this.generateSessionID();
  this.userAgent = this.getUserAgent();
  // parse global options to be sent with each request
  this.countries = (options.countries) ? options.countries.split(",") : null;
  this.types = (options.types) ? options.types.split(",") : null;
  this.bbox = (options.bbox) ? options.bbox : null;
  this.language = (options.language) ? options.language.split(",") : null;
  this.limit = (options.limit) ? +options.limit : null;
  this.locale = navigator.language || null;
  this.enableEventLogging = this.shouldEnableLogging(options);
  this.eventQueue = new Array();
  this.flushInterval = options.flushInterval || 1000;
  this.maxQueueSize = options.maxQueueSize || 100;
  this.timer = (this.flushInterval) ? setTimeout(this.flush.bind(this), this.flushInterval) : null;
  // keep some state to deduplicate requests if necessary
  this.lastSentInput = "";
  this.lastSentIndex = 0;
}

MapboxEventManager.prototype = {

  /**
<<<<<<< HEAD
     * Send a search.select event to the mapbox events service
     * This event marks the array index of the item selected by the user out of the array of possible options
     * @private
     * @param {Object} selected the geojson feature selected by the user
     * @param {Object} geocoder a mapbox-gl-geocoder instance
     * @param {Function} callback a callback function to invoke once the event has been sent (optional)
     * @returns {Promise}
     */
  select: function(selected, geocoder){
=======
   * Send a search.select event to the mapbox events service
   * This event marks the array index of the item selected by the user out of the array of possible options
   * @private
   * @param {Object} selected the geojson feature selected by the user
   * @param {Object} geocoder a mapbox-gl-geocoder instance
   * @param {Function} callback a callback function to invoke once the event has been sent (optional)
   * @returns {Promise}
   */
  select: function (selected, geocoder, callback) {
>>>>>>> 41dc4f92
    var resultIndex = this.getSelectedIndex(selected, geocoder);
    var payload = this.getEventPayload('search.select', geocoder);
    payload.resultIndex = resultIndex;
    payload.resultPlaceName  = selected.place_name;
    payload.resultId = selected.id;
    if ((resultIndex === this.lastSentIndex && payload.queryString === this.lastSentInput) || resultIndex == -1) {
      // don't log duplicate events if the user re-selected the same feature on the same search
      return;
    }
    this.lastSentIndex = resultIndex;
    this.lastSentInput = payload.queryString;
    return this.push(payload)
  },

  /**
<<<<<<< HEAD
     * Send a search-start event to the mapbox events service
     * This turnstile event marks when a user starts a new search
     * @private
     * @param {Object} geocoder a mapbox-gl-geocoder instance
     * @returns {Promise}
     */
  start: function(geocoder){
=======
   * Send a search-start event to the mapbox events service
   * This turnstile event marks when a user starts a new search
   * @private
   * @param {Object} geocoder a mapbox-gl-geocoder instance
   * @param {Function} callback
   * @returns {Promise}
   */
  start: function (geocoder, callback) {
>>>>>>> 41dc4f92
    var payload = this.getEventPayload('search.start', geocoder);
    return this.push(payload);
  },

  /**
   * Send a search-keyevent event to the mapbox events service
   * This event records each keypress in sequence
   * @private
   * @param {Object} keyEvent the keydown event to log
   * @param {Obeject} geocoder a mapbox-gl-geocoder instance
   * 
   */
  keyevent: function(keyEvent, geocoder){
    //pass invalid event
    if (!keyEvent.key) return;
    // don't send events for keys that don't change the input
    if (keyEvent.metaKey || [9, 27, 37, 39, 13, 38, 40].indexOf(keyEvent.keyCode) !== -1) return;
    var payload = this.getEventPayload('search.keystroke', geocoder);
    payload.lastAction = keyEvent.key;
    return this.push(payload);
  },

  /**
   * Send an event to the events service
   *
   * The event is skipped if the instance is not enabled to send logging events
   *
   * @private
   * @param {Object} payload the http POST body of the event
   * @returns {Promise}
   */
  send: function (payload, callback) {
    if (!callback) callback = function () {
      return
    };
    if (!this.enableEventLogging) {
      return callback();
    }
    var options = this.getRequestOptions(payload);
<<<<<<< HEAD
    var _this = this;
    this.request(options, function(err,res){
      if (err) return _this.handleError(err, callback);
      if (res.statusCode != 204) return _this.handleError(res, callback);
=======
    this.request(options, function (err) {
      if (err) return this.handleError(err, callback);
>>>>>>> 41dc4f92
      if (callback) return callback();
    })
  },
  /**
   * Get http request options
   * @private
   * @param {*} payload
   */
<<<<<<< HEAD
  getRequestOptions: function(payload){
    if (!Array.isArray(payload)) payload = [payload];
=======
  getRequestOptions: function (payload) {
>>>>>>> 41dc4f92
    var options = {
      // events must be sent with POST
      method: "POST",
      host: this.origin,
      path: this.endpoint +  "?access_token=" + this.access_token,
      headers: {
        'Content-Type': 'application/json'
      },
<<<<<<< HEAD
      qs: {
        access_token: this.access_token
      },
      body:JSON.stringify(payload) //events are arrays
=======
      body: JSON.stringify([payload]) //events are arrays
>>>>>>> 41dc4f92
    }
    return options
  },

  /**
   * Get the event payload to send to the events service
   * Most payload properties are shared across all events
   * @private
   * @param {String} event the name of the event to send to the events service. Valid options are 'search.start', 'search.select', 'search.feedback'.
   * @param {Object} geocoder a mapbox-gl-geocoder instance
   * @returns {Object} an event payload
   */
  getEventPayload: function (event, geocoder) {
    var proximity;
    if (!geocoder.options.proximity) proximity = null;
    else proximity = [geocoder.options.proximity.longitude, geocoder.options.proximity.latitude];

    var zoom = (geocoder._map) ? geocoder._map.getZoom() : null;
    return {
      event: event,
      created: +new Date(),
      sessionIdentifier: this.sessionID,
      country: this.countries,
      userAgent: this.userAgent,
      language: this.language,
      bbox: this.bbox,
      types: this.types,
      endpoint: 'mapbox.places',
      // fuzzyMatch: search.fuzzy, //todo  --> add to plugin
      proximity: proximity,
      limit: geocoder.options.limit,
      // routing: search.routing, //todo --> add to plugin
      queryString: geocoder.inputString,
      mapZoom: zoom,
      keyboardLocale: this.locale
    }
  },

  /**
   * Wraps the request function for easier testing
   * Make an http request and invoke a callback
   * @private
   * @param {Object} opts options describing the http request to be made
   * @param {Function} callback the callback to invoke when the http request is completed
   */
  request: function (opts, callback) {
    var xhttp = new XMLHttpRequest();
    xhttp.onreadystatechange = function() {
      if (this.readyState == 4 ) {
        if (this.status == 204){
          //success
          return callback(null);
        }else {
          return callback(this.statusText);
        }
      }
    };
    xhttp.open(opts.method, opts.host + opts.path, true);
    for (var header in opts.headers){
      var headerValue = opts.headers[header];
      xhttp.setRequestHeader(header, headerValue)
    }
    xhttp.send(opts.body);
  },

  /**
   * Handle an error that occurred while making a request
   * @param {Object} err an error instance to log
   * @private
   */
  handleError: function (err, callback) {
    if (callback) return callback(err);
  },

  /**
   * Generate a session ID to be returned with all of the searches made by this geocoder instance
   * ID is random and cannot be tracked across sessions
   * @private
   */
  generateSessionID: function () {
    return nanoid();
  },

  /**
   * Get a user agent string to send with the request to the events service
   * @private
   */
  getUserAgent: function () {
    return 'mapbox-gl-geocoder.' + this.version + "." + navigator.userAgent;
  },

  /**
<<<<<<< HEAD
     * Get the 0-based numeric index of the item that the user selected out of the list of options
     * @private
     * @param {Object} selected the geojson feature selected by the user
     * @param {Object} geocoder a Mapbox-GL-Geocoder instance
     * @returns {Number} the index of the selected result
     */
  getSelectedIndex: function(selected, geocoder){
    if (!geocoder._typeahead) return;
=======
   * Get the 0-based numeric index of the item that the user selected out of the list of options
   * @private
   * @param {Object} selected the geojson feature selected by the user
   * @param {Object} geocoder a Mapbox-GL-Geocoder instance
   * @returns {Number} the index of the selected result
   */
  getSelectedIndex: function (selected, geocoder) {
>>>>>>> 41dc4f92
    var results = geocoder._typeahead.data;
    var selectedID = selected.id;
    var resultIDs = results.map(function (feature) {
      return feature.id;
    });
    var selectedIdx = resultIDs.indexOf(selectedID);
    return selectedIdx;
  },

  /**
<<<<<<< HEAD
     * Check whether events should be logged
     * Clients using a localGeocoder or an origin other than mapbox should not have events logged
     * @private
     */
  shouldEnableLogging: function(options){
    if (options.enableEventLogging === false) return false;
    if (!this.origin.includes('api.mapbox.com')) return false;
=======
   * Check whether events should be logged
   * Clients using a localGeocoder or an origin other than mapbox should not have events logged
   * @private
   */
  shouldEnableLogging: function (options) {
    if (this.origin.indexOf('api.mapbox.com')  == -1) return false;
>>>>>>> 41dc4f92
    // hard to make sense of events when a local instance is suplementing results from origin
    if (options.localGeocoder) return false;
    // hard to make sense of events when a custom filter is in use
    if (options.filter) return false;
    return true;
  },

  /**
   * Flush out the event queue by sending events to the events service
   * @param {Function} callback the function to execute after the events have been sent successfully
   * @private
   */
  flush: function(){
    if (this.eventQueue.length > 0){
      this.send(this.eventQueue);
      this.eventQueue = new Array();
    }
    // //reset the timer
    if (this.timer)  clearTimeout(this.timer);
    if (this.flushInterval) this.timer =  setTimeout(this.flush.bind(this), this.flushInterval)
  },

  /**
   * Push event into the pending queue
   * @param {Object} evt the event to send to the events service
   * @param {Boolean} forceFlush indicates that the event queue should be flushed after adding this event regardless of size
   * @private
   */
  push: function(evt, forceFlush){
    this.eventQueue.push(evt);
    if (this.eventQueue.length >= this.maxQueueSize || forceFlush){
      this.flush();
    }
  },

  /**
   * Flush any remaining events from the queue before it is removed
   * @private
   */
  remove: function(){
    this.flush();
  }
}



module.exports = MapboxEventManager;<|MERGE_RESOLUTION|>--- conflicted
+++ resolved
@@ -11,11 +11,16 @@
  */
 function MapboxEventManager(options) {
   this.origin = options.origin || 'https://api.mapbox.com';
-  this.endpoint = '/events/v2';
+  this.endpoint = 'events/v2';
   this.access_token = options.accessToken;
   this.version = '0.2.0'
   this.sessionID = this.generateSessionID();
   this.userAgent = this.getUserAgent();
+
+  this.options = options;
+  this.send = this.send.bind(this);
+
+
   // parse global options to be sent with each request
   this.countries = (options.countries) ? options.countries.split(",") : null;
   this.types = (options.types) ? options.types.split(",") : null;
@@ -34,29 +39,15 @@
 }
 
 MapboxEventManager.prototype = {
-
-  /**
-<<<<<<< HEAD
+  /**
      * Send a search.select event to the mapbox events service
      * This event marks the array index of the item selected by the user out of the array of possible options
      * @private
      * @param {Object} selected the geojson feature selected by the user
      * @param {Object} geocoder a mapbox-gl-geocoder instance
-     * @param {Function} callback a callback function to invoke once the event has been sent (optional)
      * @returns {Promise}
      */
   select: function(selected, geocoder){
-=======
-   * Send a search.select event to the mapbox events service
-   * This event marks the array index of the item selected by the user out of the array of possible options
-   * @private
-   * @param {Object} selected the geojson feature selected by the user
-   * @param {Object} geocoder a mapbox-gl-geocoder instance
-   * @param {Function} callback a callback function to invoke once the event has been sent (optional)
-   * @returns {Promise}
-   */
-  select: function (selected, geocoder, callback) {
->>>>>>> 41dc4f92
     var resultIndex = this.getSelectedIndex(selected, geocoder);
     var payload = this.getEventPayload('search.select', geocoder);
     payload.resultIndex = resultIndex;
@@ -68,11 +59,11 @@
     }
     this.lastSentIndex = resultIndex;
     this.lastSentInput = payload.queryString;
+    if (!payload.queryString) return; // will be rejected
     return this.push(payload)
   },
 
   /**
-<<<<<<< HEAD
      * Send a search-start event to the mapbox events service
      * This turnstile event marks when a user starts a new search
      * @private
@@ -80,17 +71,8 @@
      * @returns {Promise}
      */
   start: function(geocoder){
-=======
-   * Send a search-start event to the mapbox events service
-   * This turnstile event marks when a user starts a new search
-   * @private
-   * @param {Object} geocoder a mapbox-gl-geocoder instance
-   * @param {Function} callback
-   * @returns {Promise}
-   */
-  start: function (geocoder, callback) {
->>>>>>> 41dc4f92
     var payload = this.getEventPayload('search.start', geocoder);
+    if (!payload.queryString) return; // will be rejected
     return this.push(payload);
   },
 
@@ -109,6 +91,7 @@
     if (keyEvent.metaKey || [9, 27, 37, 39, 13, 38, 40].indexOf(keyEvent.keyCode) !== -1) return;
     var payload = this.getEventPayload('search.keystroke', geocoder);
     payload.lastAction = keyEvent.key;
+    if (!payload.queryString) return; // will be rejected
     return this.push(payload);
   },
 
@@ -123,22 +106,18 @@
    */
   send: function (payload, callback) {
     if (!callback) callback = function () {
-      return
+      return;
     };
     if (!this.enableEventLogging) {
       return callback();
     }
     var options = this.getRequestOptions(payload);
-<<<<<<< HEAD
     var _this = this;
-    this.request(options, function(err,res){
+    this.request(options, function(err){
       if (err) return _this.handleError(err, callback);
-      if (res.statusCode != 204) return _this.handleError(res, callback);
-=======
-    this.request(options, function (err) {
-      if (err) return this.handleError(err, callback);
->>>>>>> 41dc4f92
-      if (callback) return callback();
+      if (callback) {
+        return callback();
+      }
     })
   },
   /**
@@ -146,12 +125,8 @@
    * @private
    * @param {*} payload
    */
-<<<<<<< HEAD
   getRequestOptions: function(payload){
     if (!Array.isArray(payload)) payload = [payload];
-=======
-  getRequestOptions: function (payload) {
->>>>>>> 41dc4f92
     var options = {
       // events must be sent with POST
       method: "POST",
@@ -160,14 +135,7 @@
       headers: {
         'Content-Type': 'application/json'
       },
-<<<<<<< HEAD
-      qs: {
-        access_token: this.access_token
-      },
       body:JSON.stringify(payload) //events are arrays
-=======
-      body: JSON.stringify([payload]) //events are arrays
->>>>>>> 41dc4f92
     }
     return options
   },
@@ -200,7 +168,7 @@
       proximity: proximity,
       limit: geocoder.options.limit,
       // routing: search.routing, //todo --> add to plugin
-      queryString: geocoder.inputString,
+      queryString: (geocoder._inputEl) ? geocoder._inputEl.value : geocoder.inputString,
       mapZoom: zoom,
       keyboardLocale: this.locale
     }
@@ -225,7 +193,8 @@
         }
       }
     };
-    xhttp.open(opts.method, opts.host + opts.path, true);
+
+    xhttp.open(opts.method, opts.host + '/' + opts.path, true);
     for (var header in opts.headers){
       var headerValue = opts.headers[header];
       xhttp.setRequestHeader(header, headerValue)
@@ -260,7 +229,6 @@
   },
 
   /**
-<<<<<<< HEAD
      * Get the 0-based numeric index of the item that the user selected out of the list of options
      * @private
      * @param {Object} selected the geojson feature selected by the user
@@ -269,15 +237,6 @@
      */
   getSelectedIndex: function(selected, geocoder){
     if (!geocoder._typeahead) return;
-=======
-   * Get the 0-based numeric index of the item that the user selected out of the list of options
-   * @private
-   * @param {Object} selected the geojson feature selected by the user
-   * @param {Object} geocoder a Mapbox-GL-Geocoder instance
-   * @returns {Number} the index of the selected result
-   */
-  getSelectedIndex: function (selected, geocoder) {
->>>>>>> 41dc4f92
     var results = geocoder._typeahead.data;
     var selectedID = selected.id;
     var resultIDs = results.map(function (feature) {
@@ -288,22 +247,13 @@
   },
 
   /**
-<<<<<<< HEAD
      * Check whether events should be logged
      * Clients using a localGeocoder or an origin other than mapbox should not have events logged
      * @private
      */
   shouldEnableLogging: function(options){
     if (options.enableEventLogging === false) return false;
-    if (!this.origin.includes('api.mapbox.com')) return false;
-=======
-   * Check whether events should be logged
-   * Clients using a localGeocoder or an origin other than mapbox should not have events logged
-   * @private
-   */
-  shouldEnableLogging: function (options) {
-    if (this.origin.indexOf('api.mapbox.com')  == -1) return false;
->>>>>>> 41dc4f92
+    if (options.origin && options.origin.indexOf('api.mapbox.com') == -1) return false;
     // hard to make sense of events when a local instance is suplementing results from origin
     if (options.localGeocoder) return false;
     // hard to make sense of events when a custom filter is in use
@@ -329,7 +279,7 @@
   /**
    * Push event into the pending queue
    * @param {Object} evt the event to send to the events service
-   * @param {Boolean} forceFlush indicates that the event queue should be flushed after adding this event regardless of size
+   * @param {Boolean} forceFlush indicates that the event queue should be flushed after adding this event regardless of size of the queue
    * @private
    */
   push: function(evt, forceFlush){
