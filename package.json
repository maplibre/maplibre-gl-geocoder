--- conflicted
+++ resolved
@@ -57,15 +57,10 @@
   "dependencies": {
     "@mapbox/mapbox-sdk": "^0.5.0",
     "lodash.debounce": "^4.0.6",
-<<<<<<< HEAD
-    "request": "^2.88.0",
     "sinon": "^7.2.3",
     "subtag": "^0.5.0",
     "suggestions": "^1.3.4",
-=======
     "nanoid": "^2.0.1",
-    "suggestions": "^1.3.2",
->>>>>>> 58f4250f
     "xtend": "^4.0.1"
   },
   "lint-staged": {
