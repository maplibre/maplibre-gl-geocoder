{
  "name": "@mapbox/mapbox-gl-geocoder",
  "version": "3.1.6",
  "description": "A geocoder control for Mapbox GL JS",
  "main": "lib/index.js",
  "unpkg": "dist/mapbox-gl-geocoder.min.js",
  "style": "lib/mapbox-gl-geocoder.css",
  "scripts": {
    "start": "budo debug/index.js --live -- -t brfs ",
    "prepublish": "NODE_ENV=production && mkdir -p dist && browserify --standalone MapboxGeocoder lib/index.js | uglifyjs -c -m > dist/mapbox-gl-geocoder.min.js && cp lib/mapbox-gl-geocoder.css dist/",
    "test": "browserify -t envify test/index.js test/events.test.js | smokestack -b firefox | tap-status",
    "docs": "documentation build lib/index.js --format=md > API.md",
    "pretest": "npm run lint",
    "lint": "eslint lib test",
    "precommit": "lint-staged"
  },
  "files": [
    "lib",
    "dist"
  ],
  "repository": {
    "type": "git",
    "url": "git+ssh://git@github.com/mapbox/mapbox-gl-geocoder.git"
  },
  "engines": {
    "node": ">=6"
  },
  "keywords": [
    "geocoder",
    "osm",
    "gl"
  ],
  "author": "Mapbox",
  "license": "ISC",
  "bugs": {
    "url": "https://github.com/mapbox/mapbox-gl-geocoder/issues"
  },
  "homepage": "https://github.com/mapbox/mapbox-gl-geocoder#readme",
  "devDependencies": {
    "brfs": "^2.0.2",
    "browserify": "^16.2.3",
    "budo": "^11.6.1",
<<<<<<< HEAD
    "documentation": "9.3.0",
=======
    "documentation": "^9.3.0",
>>>>>>> 95bc8d3b
    "envify": "^3.4.1",
    "eslint": "^3.19.0",
    "husky": "^1.3.1",
    "insert-css": "2.0.0",
    "lint-staged": "^8.1.5",
    "lodash.once": "^4.0.0",
    "mapbox-gl": "^0.27.0",
    "sinon": "^7.2.7",
    "smokestack": "^3.3.1",
    "tap-status": "^1.0.1",
    "tape": "^4.10.1",
    "uglify-js": "^2.6.4"
  },
  "dependencies": {
    "@mapbox/mapbox-sdk": "^0.5.0",
    "lodash.debounce": "^4.0.6",
    "suggestions": "^1.4.0",
    "subtag": "^0.5.0",
    "nanoid": "^2.0.1",
    "xtend": "^4.0.1"
  },
  "lint-staged": {
    "*.js": [
      "eslint",
      "git add"
    ]
  }
}<|MERGE_RESOLUTION|>--- conflicted
+++ resolved
@@ -40,11 +40,7 @@
     "brfs": "^2.0.2",
     "browserify": "^16.2.3",
     "budo": "^11.6.1",
-<<<<<<< HEAD
-    "documentation": "9.3.0",
-=======
     "documentation": "^9.3.0",
->>>>>>> 95bc8d3b
     "envify": "^3.4.1",
     "eslint": "^3.19.0",
     "husky": "^1.3.1",
