{
  "name": "@mapbox/mapbox-gl-geocoder",
  "version": "3.1.6",
  "description": "A geocoder control for Mapbox GL JS",
  "main": "lib/index.js",
  "unpkg": "dist/mapbox-gl-geocoder.min.js",
  "style": "lib/mapbox-gl-geocoder.css",
  "scripts": {
    "start": "budo debug/index.js --live -- -t brfs ",
    "prepublish": "NODE_ENV=production && mkdir -p dist && browserify --standalone MapboxGeocoder lib/index.js | uglifyjs -c -m > dist/mapbox-gl-geocoder.min.js && cp lib/mapbox-gl-geocoder.css dist/",
    "test": "browserify -t envify test/index.js test/events.test.js | smokestack -b firefox | tap-status",
    "docs": "documentation build lib/index.js --format=md > API.md",
    "pretest": "npm run lint",
    "lint": "eslint lib test",
    "precommit": "lint-staged"
  },
  "files": [
    "lib",
    "dist"
  ],
  "repository": {
    "type": "git",
    "url": "git+ssh://git@github.com/mapbox/mapbox-gl-geocoder.git"
  },
  "engines": {
    "node": ">=6"
  },
  "keywords": [
    "geocoder",
    "osm",
    "gl"
  ],
  "author": "Mapbox",
  "license": "ISC",
  "bugs": {
    "url": "https://github.com/mapbox/mapbox-gl-geocoder/issues"
  },
  "homepage": "https://github.com/mapbox/mapbox-gl-geocoder#readme",
  "devDependencies": {
    "brfs": "^2.0.2",
    "browserify": "^16.2.3",
    "budo": "^11.6.1",
    "documentation": "^9.3.0",
    "envify": "^3.4.1",
    "eslint": "^3.19.0",
    "husky": "^1.3.1",
    "insert-css": "2.0.0",
    "lint-staged": "^8.1.5",
    "lodash.once": "^4.0.0",
<<<<<<< HEAD
    "mapbox-gl": "^0.53.0",
=======
    "mapbox-gl": "^0.27.0",
    "sinon": "^7.2.7",
>>>>>>> 4c31226d
    "smokestack": "^3.3.1",
    "tap-status": "^1.0.1",
    "tape": "^4.10.1",
    "uglify-js": "^2.6.4"
  },
  "peerDependencies": {
    "mapbox-gl": "^0.50"
  },
  "dependencies": {
    "@mapbox/mapbox-sdk": "^0.5.0",
    "lodash.debounce": "^4.0.6",
<<<<<<< HEAD
=======
    "suggestions": "^1.4.0",
>>>>>>> 4c31226d
    "subtag": "^0.5.0",
    "nanoid": "^2.0.1",
    "xtend": "^4.0.1"
  },
  "lint-staged": {
    "*.js": [
      "eslint",
      "git add"
    ]
  }
}<|MERGE_RESOLUTION|>--- conflicted
+++ resolved
@@ -47,12 +47,8 @@
     "insert-css": "2.0.0",
     "lint-staged": "^8.1.5",
     "lodash.once": "^4.0.0",
-<<<<<<< HEAD
     "mapbox-gl": "^0.53.0",
-=======
-    "mapbox-gl": "^0.27.0",
     "sinon": "^7.2.7",
->>>>>>> 4c31226d
     "smokestack": "^3.3.1",
     "tap-status": "^1.0.1",
     "tape": "^4.10.1",
@@ -64,10 +60,7 @@
   "dependencies": {
     "@mapbox/mapbox-sdk": "^0.5.0",
     "lodash.debounce": "^4.0.6",
-<<<<<<< HEAD
-=======
     "suggestions": "^1.4.0",
->>>>>>> 4c31226d
     "subtag": "^0.5.0",
     "nanoid": "^2.0.1",
     "xtend": "^4.0.1"
